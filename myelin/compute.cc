--- conflicted
+++ resolved
@@ -126,11 +126,7 @@
 
   // Allocate space for variable in instance data block.
   void Allocate(Tensor *var) {
-<<<<<<< HEAD
     // Shared variables share offsets.
-=======
-    // Shared variables shares offset.
->>>>>>> af71fd2a
     if (var->shared_ != nullptr) {
       if (placement_ == HOST) {
         DCHECK(var->shared_->offset_ != -1) << var->name();
