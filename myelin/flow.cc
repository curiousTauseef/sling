--- conflicted
+++ resolved
@@ -449,11 +449,7 @@
   Status st = File::Open(filename, "r", &file);
   if (!st.ok()) return st;
   uint64 size;
-<<<<<<< HEAD
-  CHECK_OK(file->GetSize(&size));
-=======
   CHECK(file->GetSize(&size));
->>>>>>> af71fd2a
   char *data = AllocateMemory(size);
   file->ReadOrDie(data, size);
   CHECK(file->Close());
