# -*- coding: utf-8 -*-
# Copyright 2018 Google Inc.
#
# Licensed under the Apache License, Version 2.0 (the "License")

# you may not use this file except in compliance with the License.
# You may obtain a copy of the License at
#
#     http:#www.apache.org/licenses/LICENSE-2.0
#
# Unless required by applicable law or agreed to in writing, software
# distributed under the License is distributed on an "AS IS" BASIS,
# WITHOUT WARRANTIES OR CONDITIONS OF ANY KIND, either express or implied.
# See the License for the specific language governing permissions and
# limitations under the License.

"""Classes for reading annotations in the CONLL format.
"""

import re
import sling

# Special tokens that need conversion.
special_tokens = {
  '-LRB-': '(',
  '-RRB-': ')',
  '-LSB-': '[',
  '-RSB-': ']',
  '-LCB-': '{',
  '-RCB-': '}',
  '--': '—',
  '``': '“',
  "''": '”',
  '...': '…',
}


# Represents a span/token/constituent.
class Span:
  def __init__(self, begin, label):
    # Creates an open span with the given begin token and label.
    self.begin = begin
    self.label = label
    self.end = None  # token-exclusive; to be determined later

    # Only for tokens.
    self.text = None
    self.brk = sling.SPACE_BREAK

    # Only for constituency spans.
    self.parent = None   # parent span
    self.children = []   # children spans in left->right order

    # Head token index.
    self.head = None

  # Returns whether this is a leaf span.
  def leaf(self):
    return len(self.children) == 0

  # Returns if the span is complete, i.e. has an end token.
  def ended(self):
    return self.end is not None

  # Marks the span as ended at token 'end'.
  def finish(self, end):
    self.end = end

  # Returns the length of the span.
  def length(self):
    assert self.end is not None, str(self)
    return self.end - self.begin

  # Whether the span is an SRL predicate.
  def is_predicate(self):
    return self.label.startswith("/pb/pred/")

  # Whether the constituent span represents a conjunction.
  def is_conjunction(self):
    for c in self.children:
      if c.label == 'CC':
        return True
    return False

  # Returns the string representation of the span.
  def __repr__(self):
    s = "[" + str(self.begin) + ":" + str(self.label) + ":"
    if self.ended():
      s += str(self.end)
    else:
      s += '?'
    s += ")"
    return s


# A stack is a list of (possibly nested) spans.
class Stack:
  def __init__(self, nested=False):
    # List of spans in the stack.
    self.spans = []

    # Whether we can assume nestedness of spans and compute parent spans.
    # We only assume it for constituency spans.
    self.nested = nested

    # Most nested open span (assuming nestedness).
    self.open = None

  # Starts a new open span and pushes it on to the stack.
  def start(self, begin, label):
    span = Span(begin, label)
    self.spans.append(span)
    if self.nested:
      if self.open is not None:
        self.open.children.append(span)
      span.parent = self.open
      self.open = span

  # Marks the topmost span with label 'label' as closed.
  def finish(self, end, label=None):
    assert len(self.spans) > 0
    if self.nested:
      assert self.open is not None
      if label is not None:
        assert self.open.label == label
      self.open.finish(end)
      self.open = self.open.parent
    else:
      # Find an open span that matches the label, and close it.
      found = False
      for span in reversed(self.spans):
        if not span.ended() and (label is None or span.label == label):
          span.finish(end)
          found = True
          break
      assert found, (str(self.spans), end, label)

  # Adds a [begin, begin + 1) span.
  def singleton(self, begin, label):
    self.start(begin, label)
    self.finish(begin + 1, label)

  # Returns whether all spans have ended.
  def all_ended(self):
    for s in self.spans:
      if not s.ended():
        return False
    return True

  # Copies a range of spans to 'other'.
  def copy_to(self, other, begin, end=None):
    assert self.open is None
    for s in self.spans:
      if s.begin >= begin and (end is None or s.begin < end):
        assert s.end >= begin
        if end is not None: assert s.end <= end
        other.spans.append(s)

  # Returns the string representation of the stack.
  def __repr__(self):
    return str(self.spans)


# Cache of mentions over a document.
class Mentions:
  def __init__(self, document):
    self.document = document
    self.mentions = {}

  # Gets an existing mention or adds a new one.
  # x,y can either denote an [x, y) interval or
  # x can be a Span.
  def get_or_add(self, x, y=None):
    if isinstance(x, Span):
      y = x.end
      x = x.begin
    assert y is not None
    mention = self.mentions.get((x, y))
    if mention is None:
      mention = self.document.add_mention(x, y)
      self.mentions[(x, y)] = mention
    return mention

  # Returns whether the given span has a mention.
  def has(self, span):
    assert isinstance(span, Span)
    return (span.begin, span.end) in self.mentions


# Stores the end token of the spans.
class SpanEnds:
  def __init__(self, size):
    self.end = [False] * size   # i -> whether a span ends at i

  # Add an end token.
  def add(self, end):
    self.end[end] = True

  # Returns the last end token strictly before 'index'.
  def last_end_before(self, index):
    for i in xrange(index - 1, -1, -1):
      if self.end[i]:
        return i
    return -1


# Collection of CONLL annotations for a document.
class Annotations:
  CONSTITUENCY_BEGIN = True
  CONSTITUENCY_END = False

  def __init__(self, converter):
    self.converter = converter
    self.options = converter.options
    self.summary = converter.summary

    # Current sentence index.
    self.sentence = None

  # Processes 'line' which should be in the CONLL format.
  # - either '#begin document', signifying the start of a document part.
  # - or '#end document', signifying the end of a document part.
  # - or a line with the following space-separated fields:
  #   0: Document ID
  #   1: Part number
  #   2: Intra-sentence word number
  #   3: Word
  #   4: Part of speech
  #   5: Parse bit (i.e. constituency info)
  #   6: Predicate lemma
  #   7: Predicate id
  #   8: Word sense
  #   9: Speaker
  #  10: Named Entities
  #  11 to N-1: SRL annotations annotations (one column per predicate)
  #   N: Coreference
  #
  # Calls 'callback' if a document has been parsed completely.
  # Here a 'document' refers to a sentence or part (as per 'self.options').
  def read(self, line, callback):
    if len(line) == 0: return

    input_stats = self.summary.input
    if line.startswith("#begin document"):
      # Start a new document.
      self._start_document()
      input_stats.parts.increment()
      return

    if line.startswith("#end document"):
      # Document is done.
      self._end_document(callback)
      return

    fields = line.split()
    if len(fields) == 0:
      # Separator line between sentences.
      return

    # Field 2: intra-sentence token index.
    token_break = sling.SPACE_BREAK
    if fields[2] == '0':  # new sentence
      if self.options.doc_per_sentence:
        self._end_document(callback)
        self._start_document()

      # Set docid and part.
      self.docid = fields[0]
      self.part = fields[1]

      input_stats.sentences.increment()
      token_break = sling.SENTENCE_BREAK
      self._new_sentence(num_srl_predicates=len(fields) - 12)

    # Reset token break to NO_BREAK for the first token.
    if len(self.tokens.spans) == 0:
      token_break = sling.NO_BREAK

    # Use absolute token index instead of the intra-sentence token index.
    token_index = len(self.tokens.spans)

    # Add token.
    self.tokens.singleton(token_index, label=None)
    token = self.tokens.spans[-1]
    token.brk = token_break

    # fields[3] = token text, fields[4] = POS.
    token.text = special_tokens.get(fields[3], fields[3])
    token.label = fields[4]

    # fields[5] = constituency bit.
    for (boundary_type, label) in self._parse_constituents(fields[5]):
      if boundary_type == Annotations.CONSTITUENCY_BEGIN:
        self.constituents.start(token_index, label)
      else:
        assert boundary_type == Annotations.CONSTITUENCY_END
        self.constituents.finish(token_index + 1)

    # Following two fields are ignored.
    # fields[8] = Token's word sense.
    # fields[9] = speaker id.

    # fields[10] = Named entity annotations.
    ner = fields[10]
    if ner != '*':
      beginning = ner[0] == '('
      ending = ner[-1] == ')'
      if beginning and ending:  # e.g. (PERSON)
        label = ner[1:-1]
        self.ner.singleton(token_index, label)
      elif beginning:           # e.g. (TIME*
        assert ner[-1] == '*'
        label = ner[1:-1]
        self.ner.start(token_index, label)
      else:                     # e.g. *)
        assert ending
        assert ner == '*)'
        self.ner.finish(token_index + 1)

    # fields[-1] = Coreference.
    if not self.options.skip_coref:
      coref = fields[-1]
      if coref != "-":
        coref_fields = coref.split('|')
        for coref_field in coref_fields:
          beginning = coref_field[0] == '('
          ending = coref_field[-1] == ')'
          if beginning and ending:
            cluster_id = int(coref_field[1:-1])  # e.g. (8)
            self.coref.singleton(token_index, cluster_id)
          elif beginning:
            cluster_id = int(coref_field[1:])    # e.g. (8
            self.coref.start(token_index, cluster_id)
          else:                                  # e.g. 8)
            assert ending
            cluster_id = int(coref_field[:-1])
            self.coref.finish(token_index + 1, cluster_id)

    # fields[11:-1] = SRL annotations.
    assert len(self.current_srl) == len(fields[11:-1])
    for index, srl in enumerate(fields[11:-1]):
      srl_annotation = self.current_srl[index]
      if srl != '*':
        beginning = srl[0] == '('
        ending = srl[-1] == ')'
        if beginning and ending:  # e.g. (V*) or (ARGM-TMP*)
          assert srl[-2] == '*'
          label = srl[1:-2]
          if label == 'V':
            assert fields[6] != '-'
            label = "/pb/pred/" + fields[6]  # predicate prefix, e.g. 'live'
            if fields[7] != "-":
              label += "-" + fields[7]       # predicate suffix, e.g. '01'
          srl_annotation.singleton(token_index, label)
        elif beginning:           # e.g. (ARG2*
          assert srl[-1] == '*'
          label = srl[1:-1]
          assert label != 'V'     # predicates can't be multi-token
          srl_annotation.start(token_index, label)
        else:                     # e.g. *)
          assert ending
          assert srl == '*)'
          srl_annotation.finish(token_index + 1)


  # Resets stacks for a new document.
  def _start_document(self):
    self.docid = None
    self.part = None

    # Spans for NER, Coref, SRL, Constituency nodes.
    self.ner = Stack()
    self.coref = Stack()
    self.srl = []        # one stack per predicate for all processed sentences
    self.constituents = Stack(nested=True)
    self.tokens = Stack()

    # Under-construction SRL annotations. One stack per predicate in
    # the current sentence. These are reset after each sentence.
    self.current_srl = []


  # Called at the start of each sentence. Allocates space to hold SRL
  # annotations for the new sentence after saves the SRL annotations of the
  # previous sentence (if any).
  def _new_sentence(self, num_srl_predicates):
    # Done with SRL annotations for the previous sentence.
    self._save_srl_annotations()

    # Add one stack per SRL predicate in the new sentence.
    self.current_srl = []
    for _ in xrange(num_srl_predicates):
      self.current_srl.append(Stack())

    # Set sentence index.
    if self.sentence is None:
      self.sentence = 0
    else:
      self.sentence += 1


  # Called at the end of the document. Writes the annotations to a SLING
  # document and invokes 'callback' with it.
  def _end_document(self, callback=None):
    if len(self.tokens.spans) == 0: return

    # Save SRL annotations for the last sentence.
    self._save_srl_annotations()

    # Add tokens as leaf constituents.
    self._add_token_constituents()

    # Find heads of all constituents.
    for node in self.constituents.spans:
      self.converter.head_finder.find(node)

    # Generate input statistics.
    self._summarize_input()

    # Sanity check: all annotations should be complete.
    assert len(self.current_srl) == 0, self.current_srl
    assert self.ner.all_ended()
    assert self.coref.all_ended()
    assert self.constituents.all_ended()
    for s in self.srl:
      assert s.all_ended()

    # Write the SLING document and invoke the callback.
    if callback is not None:
      store = sling.Store(self.converter.commons)
      document = sling.Document(None, store, self.converter.schema)
      self.write(document)
      callback(document)


  # Saves the current sentence's SRL annotations.
  def _save_srl_annotations(self):
    # SRL spans should be complete.
    for stack in self.current_srl:
      assert stack.all_ended()
    self.srl.extend(self.current_srl)
    self.current_srl = []


  # Complete the children constituents array by inserting tokens:
  # - When there are holes in the token range of the parent.
  # - At leaf constituents.
  def _add_token_constituents(self):
    for constituent in self.constituents.spans:
      children = []
      begin = constituent.begin
      for child in constituent.children:
        for i in xrange(begin, child.begin):
          s = self.tokens.spans[i]
          children.append(s)
          s.parent = constituent
        children.append(child)
        begin = child.end
      for i in xrange(begin, constituent.end):
        s = self.tokens.spans[i]
        children.append(s)
        s.parent = constituent
      constituent.children = children


  # Returns a list of beginning and ending constituent spans from 'parse_bit'.
  # Examples:
  # (S(VP*  : S and VP spans begin here.
  # (NP*))) : NP span begins and ends here, 2 other spans end here.
  # *))))   : 4 spans end here.
  #
  # Beginning and ending spans are assumed to be separated by '*'.
  def _parse_constituents(self, parse_bit):
    if parse_bit == '' or parse_bit == '*' or parse_bit == '-':
      return []

    index = parse_bit.find('*')
    assert index != -1, parse_bit
    output = []
    for begin_tag in parse_bit[0:index].split('('):
      if begin_tag != '':
        output.append((Annotations.CONSTITUENCY_BEGIN, begin_tag))

    for _ in xrange(len(parse_bit[index + 1:])):
      output.append((Annotations.CONSTITUENCY_END, ''))

    return output


  # Returns a map [begin, end) -> lowest constituent that covers it exactly.
  def _constituency_map(self):
    output = {}

    # Process constituents in left->right order. This will automatically
    # give us the lowest constituency span for a given interval.
    for span in self.constituents.spans:
      output[(span.begin, span.end)] = span

    # Also include the tokens.
    for span in self.tokens.spans:
      output[(span.begin, span.end)] = span
    return output


  # Normalizes 'span' using syntax-based heuristics.
  def _normalize_span(self, span, constituents, key=None, example=False):
    begin = span.begin
    end = span.end
    changed = True
    tokens = self.tokens.spans
    norm_summary = self.summary.normalization

    while changed and begin < end - 1:
      changed = False
      histogram = None
      if self.options.drop_leading_articles and \
        tokens[begin].label == 'DT' and \
        begin != span.head:
          histogram = norm_summary.articles
          changed = True
          begin += 1
      elif self.options.descend_prepositions:
        lowest = constituents.get((begin, end), None)
        if lowest is not None and \
          lowest.head == begin and tokens[begin].label in ['IN', 'TO'] and \
          (begin + 1, end) in constituents:
            histogram = norm_summary.prep
            changed = True
            begin += 1
      if changed:
        # Record the change in the corresponding histogram.
        if key is None: key = span.label
        e = None
        if example: e = self._context(begin, end, window=0)
        histogram.increment(key, example=e)
<<<<<<< HEAD
        begin += 1

=======

        # Recompute the head of the span.
        lowest = constituents.get((begin, end), None)
        if lowest is not None:
          span.head = lowest.head
 
>>>>>>> 5af0dbf8
    # Set new span boundaries.
    span.begin = begin
    span.end = end
    return changed


  # Computes heads of all spans using constituency information.
  def _compute_span_heads(self, constituents):
    spans = [span for span in self.ner.spans]
    spans.extend(self.coref.spans)
    for srl in self.srl:
      spans.extend(srl.spans)

    for span in spans:
      span.head = None
      lowest = constituents.get((span.begin, span.end), None)
      if lowest is not None and lowest.head is not None:
        span.head = lowest.head


  # Returns a head token -> span mapping from NER and SRL Predicate spans.
  def _head_to_span(self):
    heads = {}
    for span in self.ner.spans:
      if span.head is not None:
        heads[span.head] = (span, "NER")
    for srl in self.srl:
      for span in srl.spans:
        if span.is_predicate() and span.head is not None:
          heads[span.head] = (span, "PRED")
    return heads


  # Normalizes all spans.
  def _normalize(self):
    norm_summary = self.summary.normalization
    constituents = self._constituency_map()
    tokens = self.tokens.spans

    # Populate span heads.
    self._compute_span_heads(constituents)

    # Collect end tokens of spans.
    span_ends = SpanEnds(len(tokens))

    # Normalize NER spans.
    for span in self.ner.spans:
      if self._normalize_span(span, constituents, example=True):
        norm_summary.ner.increment()
      span_ends.add(span.end - 1)

    # Normalize SRL spans.
    for srl in self.srl:
      for span in srl.spans:
        example = not span.is_predicate()
        if self._normalize_span(span, constituents, example=example):
          if span.is_predicate():
            norm_summary.predicates.increment()
            span_ends.add(span.end - 1)
          else:
            norm_summary.arguments.increment()

    # Normalize Coref spans.
    for span in self.coref.spans:
      if self._normalize_span(span, constituents, key="Coref", example=False):
          norm_summary.coref.increment()

    # Shrink the spans further.
    # Collect head -> span mapping for NER and SRL predicate spans.
    heads = self._head_to_span()

    # Collect spans to be normalized and sort them by length.
    spans = []
    for srl in self.srl:
      spans.extend([(s, "ARG") for s in srl.spans if not s.is_predicate()])
    spans.extend([(s, "COREF") for s in self.coref.spans])
    spans.sort(key=lambda s: s[0].length())

    # Normalize spans.
    for span, source in spans:
      orig_start = span.begin
      orig_end = span.end
      lowest = constituents.get((span.begin, span.end), None)

      # Skip if we shouldn't normalize conjunctions.
      if lowest is not None:
        assert lowest.head == span.head, (lowest.head, span.head)
        if lowest.is_conjunction() and not self.options.normalize_conjunctions:
          continue
<<<<<<< HEAD
        if lowest.head in heads:
          match = heads[lowest.head][0]
          if match.length() < span.length():
            span.begin = match.begin
            span.end = match.end
            norm_summary.head.increment("COREF -> " + heads[lowest.head][1])
=======

      # Last ditch effort to set the span head.
      if span.head is None and self.options.last_token_as_fallback_head:
        span.head = span.end - 1

      shrunk_bin = None
      reduced_bin = None
      expanded_bin = None

      # Try to shrink the span so that it matches an existing span
      # with the same head.
      if self.options.shrink_using_heads:
        match = heads.get(span.head, None)
        if match is not None and match[0].length() <= span.length():
          span.begin = match[0].begin
          span.end = match[0].end
          shrunk_bin = source + " -> " + heads[span.head][1]

      # If shrinking fails, then reduce the span to its head token.
      if shrunk_bin is None and span.head is not None \
        and self.options.reduce_to_head:
        span.begin = span.head
        span.end = span.head + 1
        postag = self.tokens.spans[span.head].label
        reduced_bin = source + " (" + postag + ")"

      # If the span was reduced to its head, try NP expansion to expand
      # it again.
      if reduced_bin is not None and self.options.np_expansion:
        # Allowed set of POS tags for NP expansion.
        allowed = ['NNS', 'NN']
        begin = span.end - 1

        # Don't expand beyond the original start of the span, and don't cross
        # any existing span.
        left_limit = max(orig_start, span_ends.last_end_before(begin) + 1)
        while True:
          if self.tokens.spans[begin].label not in allowed:
            break
          begin -= 1
          if begin < left_limit:
            break
        begin += 1

        # If we could expand, then reset the span boundaries.
        if begin < span.end - 1:
          span.begin = begin
          if begin != orig_start:
            expanded_bin = str(orig_end - orig_start) + " -> " + \
              str(span.end - span.begin)

      example = (self.docid, self._phrase(orig_start, orig_end), \
          self._phrase(span))

      if expanded_bin:
        norm_summary.np_expansion.increment(expanded_bin, example=example)
      elif reduced_bin:
        norm_summary.reduced.increment(reduced_bin, example=example)
      elif shrunk_bin:
        norm_summary.head.increment(shrunk_bin, example=example)
      else:
        # Couldn't normalize span with any heuristic.
        example = (example[0], example[1])
        norm_summary.none.increment(orig_end - orig_start, example=example)
>>>>>>> 5af0dbf8

    # Coref spans in the same cluster can be nested, e.g. [this [itself]].
    # After normalization, they can create duplicates, e.g. [[itself]].
    # Remove those now.
    unique = {(span.begin, span.end): span for span in self.coref.spans}
    self.coref.spans = unique.values()

    # Include particles in predicates.
    if self.options.particles_in_verbs:
      self._include_particles()


  # Expands SRL predicates to include particles, unless the particle is already
  # a part of an SRL argument span.
  def _include_particles(self):
    tokens = self.tokens.spans
    end = len(tokens) - 1
    for srl in self.srl:
      covered = set()
      for span in srl.spans:
        if not span.is_predicate():
          for t in xrange(span.begin, span.end):
            covered.add(t)
      for span in srl.spans:
        if span.is_predicate():
          i = span.end   # token index of the particle, if present
          if i < end and i not in covered and tokens[i].label == 'RP':
            span.end += 1
            key = tokens[i - 1].text + '_' + tokens[i].text
            key = key.lower()
            self.summary.normalization.particles.increment(key)


  # Summarizes CONLL annotation statistics for the current document.
  def _summarize_input(self):
    input_stats = self.summary.input
    input_stats.tokens.increment(len(self.tokens.spans))

    # Constituency histogram.
    for c in self.constituents.spans:
      if len(c.children) > 0:  # ignore leaves (=token constituents)
        input_stats.constituents.increment(c.label)

    # POS tag histogram.
    for s in self.tokens.spans:
      input_stats.postag.increment(s.label)

    # Spans not matching any constituents.
    constituents = self._constituency_map()
    spans = [(s, "NER") for s in self.ner.spans]
    spans.extend([(s, "COREF") for s in self.coref.spans])
    for srl in self.srl:
      for span in srl.spans:
        label = "ARG"
        if span.is_predicate(): label = "PRED"
        spans.append((span, label))
    for (span, label) in spans:
      match = constituents.get((span.begin, span.end))
      if match is None:
        input_stats.no_matching_constituents.increment(label,\
          example=(self.docid, self._phrase(span)))

    # Span -> Type(s).
    span_labels = {}
    _add_label = lambda span, label: \
        span_labels.setdefault((span.begin, span.end), []).append(label)

    # Records the length of 'span' in a histogram, if it is unique.
    spans = {}
    def _record_length(span):
      key = (span.begin, span.end)
      if key in spans:
        return
      spans[key] = True
      input_stats.all_length.increment(span.length())

    # Summarize NER spans.
    for span in self.ner.spans:
      input_stats.ner.increment(span.label)
      input_stats.ner_length.increment(span.length())
      _record_length(span)
      _add_label(span, 'NER')

    # Summarize SRL spans.
    for srl in self.srl:
      for span in srl.spans:
        if span.is_predicate():
          input_stats.predicates.increment()
          input_stats.srl_predicate_length.increment(span.length())
          _record_length(span)
          _add_label(span, 'Pred')
        else:
          input_stats.arguments.increment(span.label)
          input_stats.srl_argument_length.increment(span.length())
          _record_length(span)
          _add_label(span, 'Arg')

    # Summarize coref spans.
    input_stats.coref.increment(len(self.coref.spans))
    clusters = {}
    for span in self.coref.spans:
      _record_length(span)
      _add_label(span, 'Coref')
      input_stats.coref_length.increment(span.length())
      clusters.setdefault(span.label, []).append(span)
    input_stats.clusters.increment(len(clusters))
    for _, cluster in clusters.iteritems():
      input_stats.coref_size.increment(len(cluster))

    # Compute exact span overlap statistics.
    for span, t in span_labels.iteritems():
      if len(t) == 1:
        input_stats.exact_overlaps.increment(t[0] + ' alone')
        continue

      t.sort()
      example = None
      mark = False
      if len(t) == 2 and t[0] == 'NER' and t[1] == 'Pred':
        example = self._context(span[0], span[1])
        mark = True
      key = ', '.join(t)
      key = re.sub(r"Arg,.* Arg", ">1 Args", key)
      input_stats.exact_overlaps.increment(key, example=example)
      if mark:
        input_stats.exact_overlaps.mark(key)


  # Writes constituent spans to the supplied SLING document.
  def _write_constituents(self, document):
    store = document.frame.store()
    schema = document.schema
    constituency_schema = self.converter.constituency_schema

    spans = self.constituents.spans
    constituents = store.array(len(spans))
    document.frame[constituency_schema.constituents] = constituents

    # Add one frame per constituent.
    for i in xrange(len(spans)):
      span = spans[i]

      frame = store.frame({schema.isa: constituency_schema.constituent})
      frame[document.schema.phrase_begin] = span.begin
      if span.end > span.begin + 1:
        frame[document.schema.phrase_length] = span.end - span.begin
      frame[constituency_schema.tag] = store[span.label]
      constituents[i] = frame
      span.frame = frame

    # Add parent/child/head information to the constituent frames.
    for span in spans:
      slots = {}
      if span.parent is not None:
        slots[constituency_schema.parent] = span.parent.frame
      if span.head is not None:
        slots[constituency_schema.head] = span.head

      # Omit writing token constituents as they are already covered in
      # the tokens array.
      children = [c for c in span.children if hasattr(c, "frame")]
      if len(children) > 0:
        children_array = store.array(len(children))
        slots[constituency_schema.children] = children_array
        for j, child in enumerate(children):
          children_array[j] = child.frame
      span.frame.extend(slots)

  # Returns a windowed context of a span, e.g.
  # left context [span text] right context.
  def _context(self, begin, end=None, window=3):
    if isinstance(begin, Span):
      end = begin.end
      begin = begin.begin
    elif isinstance(begin, int):
      if end is None:
        end = begin + 1
    assert end is not None
    b = max(0, begin - window)
    e = min(len(self.tokens.spans), end + window)
    output = ''

    # Left context.
    if b < begin:
      for i in xrange(b, begin):
        t = self.tokens.spans[i]
        if t.brk > sling.NO_BREAK and output != '':
          output += ' '
        output += t.text
      output += ' '

    # Span itself.
    output += '['
    for i in xrange(begin, end):
      t = self.tokens.spans[i]
      if t.brk > sling.NO_BREAK and i > begin:
        output += ' '
      output += t.text
    output += ']'

    # Right context.
    if end < e:
      for i in xrange(end, e):
        t = self.tokens.spans[i]
        if t.brk > sling.NO_BREAK and output != '':
          output += ' '
        output += t.text

    return output


  # Returns a span without any context.
  def _phrase(self, begin, end=None):
    return self._context(begin, end, window=0)


  # Stores a particular frame type to be evoked for a span.
  class FrameType:
    def __init__(self, span, type, refer=None):
      self.span = (span.begin, span.end)   # span itself
      self.type = type                     # frame type
      self.refer = refer                   # referring frame, only for coref
      self.frame = None                    # if already evoked, the frame


  # Writes annotations to SLING document(s).
  # Statistics pertaining to conversion to SLING are written to self.summary.
  #
  # Adds frames using the following heuristic.
  #
  # Notation:
  # - 'Normalizing' a span means:
  #   - Drop leading articles, if enabled.
  #   - Follow prepositions to objects, if enabled.
  #   - For every SRL Arg and Coref span s:
  #     - Skip s if s is a conjunction and conjunctions are to be skipped.
  #     - [shrink_using_heads]: If s has the same head as a previously
  #       normalized span s' and s' is shorter than s, then s = s'
  #     - [reduce_to_head]: Otherwise s = head(s)
  #     - [np_expansion]: If s was shrunk to its head above, expand it to cover
  #       the full noun phrase (if one exists).
  #   - Expand predicates to include particles, if enabled.
  #
  # - Let 'frame_types' be a map: span -> set of frame type(s) for that span.
  #
  # 1. Normalize all spans.
  # 2. For each NER span s:
  #      frame_types[s].add(s.label)
  #
  # 3.  For each predicate span s:
  #       frame_types[s].add(s.label)
  #
  # 4. For each coref cluster c:
  #      For each span s in c:
  #        If s in map:
  #          cluster_type = first NER or SRL predicate type from frame_types[s]
  #          cluster_head = s
  #      If no head is found for c:
  #        cluster_head = earliest span in c
  #        cluster_type = generic_type (e.g. 'thing')
  #      For each span s in c:
  #        frame_types[s].add(cluster_type)
  #
  # 5. For each SRL arg span s:
  #      If s is not in map:
  #        Add a generic type (e.g. 'thing') for s to frame_types[s].
  #
  # 6. Now that the frame type(s) are determined, start evoking them:
  #    - Evoke all frame type(s) from each cluster head.
  #    - From each non-head coref span:
  #        - Refer the frame of its head corresponding to the cluster type.
  #        - Evoke frame(s) of any other type(s) for the span.
  #    - Evoke frame(s) for each remaining NER span.
  #    - Evoke frame(s) for all SRL spans, and link predicates to arguments.
  def write(self, document):
    store = document.store
    schema = document.schema
    isa = schema.isa

    # Set docid.
    docid = self.docid + ':' + str(self.part)
    if self.options.doc_per_sentence:
      docid += '_s' + str(self.sentence)
    document.frame.extend({'id': docid})

    # Write tokens.
    for t in self.tokens.spans:
      token = document.add_token(word=t.text, brk=t.brk)
      token.frame[schema.token_pos] = store['/postag/' + t.label]

    # Write the constituents to the document.
    if not self.options.omit_constituents:
      self._write_constituents(document)

    # Normalize all spans.
    self._normalize()
    mentions = Mentions(document)

    # Span -> list of FrameType objects.
    frame_types = {}

    # Adds 'type' as to the list of frame types for 'span'.
    def _add_type(span, type, refer=None):
      key = (span.begin, span.end)
      if key not in frame_types:
        frame_types[key] = []
      for t in frame_types[key]:
        # See if we are already meant to evoke 'type'.
        if t.type == type:
          if t.refer is None: t.refer = refer
          return t
      f = Annotations.FrameType(span, type, refer)
      frame_types[key].append(f)
      return f

    # Record NER span types.
    for span in self.ner.spans:
      _add_type(span, span.label)

    # Record SRL predicate types.
    for srl in self.srl:
      for span in srl.spans:
        if span.is_predicate():
          label = span.label
          if self.options.one_predicate_type:
            label = self.options.generic_predicate_type
          _add_type(span, label)

    # Record coref span types. A coref span takes an existing type
    # from 'frame_types', failing which it takes a generic type.
    coref = {}
    cluster_heads = {}
    for span in self.coref.spans:
      if span.label not in coref:
        coref[span.label] = []   # recall that span.label is the cluster id
      coref[span.label].append(span)

    # Sort each cluster.
    for cluster_id, cluster in coref.iteritems():
      cluster.sort(key=lambda span: span.begin)
      head_type = None
      head = None

      # Try to set the cluster head to a span that evokes a non-generic frame.
      for span in cluster:
        key = (span.begin, span.end)
        if key in frame_types:
          head = span
          head_type = frame_types[key][0]
          break

      # Fallback to the first span, and use a generic type.
      if head is None:
        head = cluster[0]
        head_type = _add_type(head, self.options.backoff_type)
      cluster_heads[cluster_id] = head

      # Ask all non-head spans to refer the head type.
      for span in cluster:
        if span != head:
          _add_type(span, head_type.type, refer=head_type)

    # Record type for each SRL argument span. Again, this will try to
    # use existing non-generic frame types wherever possible.
    for srl in self.srl:
      for span in srl.spans:
        if not span.is_predicate():
          key = (span.begin, span.end)
          if key not in frame_types:
            _add_type(span, self.options.backoff_type)

    # Evokes/refers frame(s) for 'span'.
    def _evoke(span):
      key = (span.begin, span.end)
      assert key in frame_types
      for t in frame_types[key]:
        if t.frame is not None: continue   # frame already evoked
        mention = mentions.get_or_add(span)
        if t.refer is not None:            # refer existing frame
          assert t.refer.frame is not None, (t, t.refer)
          t.frame = t.refer.frame
          mention.evoke(t.refer.frame)
        else:                              # evoke new frame
          t.frame = mention.evoke_type(store[t.type])

    # Start making spans and evoking frames in the document.
    # Evoke cluster head frames, followed by non-heads.
    for cluster_id, cluster in coref.iteritems():
      head = cluster_heads[cluster_id]
      _evoke(head)
      for span in cluster:
        if span is not head:
          _evoke(span)

    # Evoke frames for all NER spans.
    for ner in self.ner.spans:
      _evoke(ner)

    # Evoke frames for all SRL spans.
    for srl in self.srl:
      predicate_frame = None
      for span in srl.spans:
        if span.is_predicate():
          _evoke(span)

          # Get the predicate frame.
          types = frame_types[(span.begin, span.end)]
          for f in types:
            if f.refer is None:
              predicate_frame = f.frame
              break
          if predicate_frame is None:
            predicate_frame = types[0].frame
      assert predicate_frame is not None, str(srl.spans)

      # Link predicate frame to argument frames.
      for span in srl.spans:
        if not span.is_predicate():
          _evoke(span)
          frame = frame_types[(span.begin, span.end)][0].frame
          predicate_frame.extend({span.label: frame})

    document.update()<|MERGE_RESOLUTION|>--- conflicted
+++ resolved
@@ -533,17 +533,12 @@
         e = None
         if example: e = self._context(begin, end, window=0)
         histogram.increment(key, example=e)
-<<<<<<< HEAD
-        begin += 1
-
-=======
 
         # Recompute the head of the span.
         lowest = constituents.get((begin, end), None)
         if lowest is not None:
           span.head = lowest.head
  
->>>>>>> 5af0dbf8
     # Set new span boundaries.
     span.begin = begin
     span.end = end
@@ -633,14 +628,6 @@
         assert lowest.head == span.head, (lowest.head, span.head)
         if lowest.is_conjunction() and not self.options.normalize_conjunctions:
           continue
-<<<<<<< HEAD
-        if lowest.head in heads:
-          match = heads[lowest.head][0]
-          if match.length() < span.length():
-            span.begin = match.begin
-            span.end = match.end
-            norm_summary.head.increment("COREF -> " + heads[lowest.head][1])
-=======
 
       # Last ditch effort to set the span head.
       if span.head is None and self.options.last_token_as_fallback_head:
@@ -705,7 +692,6 @@
         # Couldn't normalize span with any heuristic.
         example = (example[0], example[1])
         norm_summary.none.increment(orig_end - orig_start, example=example)
->>>>>>> 5af0dbf8
 
     # Coref spans in the same cluster can be nested, e.g. [this [itself]].
     # After normalization, they can create duplicates, e.g. [[itself]].
