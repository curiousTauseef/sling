--- conflicted
+++ resolved
@@ -450,11 +450,7 @@
 // The F bit indicates if the object is a frame. The TT bits for frames encodes
 // if the frame is a proxy and whether the frame has an id. The M bit is a mark
 // bit used for marking live objects during garbage collection. The mark bit is
-<<<<<<< HEAD
-// also set for all object in frozen heaps.
-=======
 // also set for all objects in frozen heaps.
->>>>>>> ec977591
 struct Datum {
   // Returns address of object payload after the object preamble.
   const Address payload() const {
