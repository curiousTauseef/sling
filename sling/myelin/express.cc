// Copyright 2017 Google Inc.
//
// Licensed under the Apache License, Version 2.0 (the "License");
// you may not use this file except in compliance with the License.
// You may obtain a copy of the License at
//
//     http://www.apache.org/licenses/LICENSE-2.0
//
// Unless required by applicable law or agreed to in writing, software
// distributed under the License is distributed on an "AS IS" BASIS,
// WITHOUT WARRANTIES OR CONDITIONS OF ANY KIND, either express or implied.
// See the License for the specific language governing permissions and
// limitations under the License.

#include "sling/myelin/express.h"

#include <algorithm>
#include <map>
#include <set>
#include <string>
#include <vector>

namespace sling {
namespace myelin {

namespace {

// Mapping from operation name to operation type.
static std::map<string, Express::OpType> optypes = {
  {"Id", Express::MOV},
  {"Add", Express::ADD},
  {"Sub", Express::SUB},
  {"Mul", Express::MUL},
  {"Div", Express::DIV},
  {"Minimum", Express::MINIMUM},
  {"Maximum", Express::MAXIMUM},

  {"Neg", Express::NEG},
  {"Abs", Express::ABS},
  {"Sign", Express::SIGN},
  {"Relu", Express::RELU},
  {"Softsign", Express::SOFTSIGN},
  {"Softplus", Express::SOFTPLUS},
  {"LogSigmoid", Express::LOGSIGMOID},
  {"Reciprocal", Express::RECIPROCAL},
  {"Square", Express::SQUARE},
  {"Sqrt", Express::SQRT},
  {"Rsqrt", Express::RSQRT},
  {"Log", Express::LOG},
  {"Exp", Express::EXP},
  {"Sigmoid", Express::SIGMOID},
  {"Erf", Express::ERF},
  {"Log2", Express::LOG2},
  {"Exp2", Express::EXP2},
  {"Pow", Express::POW},

  {"Sin", Express::SIN},
  {"Cos", Express::COS},
  {"Tan", Express::TAN},
  {"Cot", Express::COT},
  {"Sec", Express::SEC},
  {"Csc", Express::CSC},

  {"Asin", Express::ASIN},
  {"Acos", Express::ACOS},
  {"Atan", Express::ATAN},
  {"Acot", Express::ACOT},
  {"Asec", Express::ASEC},
  {"Acsc", Express::ACSC},

  {"Sinh", Express::SINH},
  {"Cosh", Express::COSH},
  {"Tanh", Express::TANH},
  {"Coth", Express::COTH},
  {"Sech", Express::SECH},
  {"Csch", Express::CSCH},

  {"Asinh", Express::ASINH},
  {"Acosh", Express::ACOSH},
  {"Atanh", Express::ATANH},
  {"Acoth", Express::ACOTH},
  {"Asech", Express::ASECH},
  {"Acsch", Express::ACSCH},

  {"MulAdd132", Express::MULADD132},
  {"MulAdd213", Express::MULADD213},
  {"MulAdd231", Express::MULADD231},
  {"MulSub132", Express::MULSUB132},
  {"MulSub213", Express::MULSUB213},
  {"MulSub231", Express::MULSUB231},

  {"CmpEq", Express::CMPEQOQ},
  {"CmpNe", Express::CMPNEUQ},
  {"CmpLt", Express::CMPLTOQ},
  {"CmpLe", Express::CMPLEOQ},
  {"CmpGt", Express::CMPGTOQ},
  {"CmpGe", Express::CMPGEOQ},

  {"And", Express::AND},
  {"Or", Express::OR},
  {"Xor", Express::XOR},
  {"AndNot", Express::ANDNOT},
  {"Not", Express::NOT},

  {"Cond", Express::COND},
  {"Select", Express::SELECT},

  {"Floor", Express::FLOOR},
  {"Ceil", Express::CEIL},
  {"Round", Express::ROUND},
  {"Trunc", Express::TRUNC},

  {"BitAnd", Express::BITAND},
  {"BitOr", Express::BITOR},
  {"BitXor", Express::BITXOR},
  {"BitAndNot", Express::BITANDNOT},
  {"BitEq", Express::BITEQ},
  {"CvtFltInt", Express::CVTFLTINT},
  {"CvtIntFlt", Express::CVTINTFLT},
  {"CvtExpInt", Express::CVTEXPINT},
  {"CvtIntExp", Express::CVTINTEXP},
  {"QuadSign", Express::QUADSIGN},
  {"AddInt", Express::ADDINT},
  {"SubInt", Express::SUBINT},

  {"Sum", Express::SUM},
  {"Product", Express::PRODUCT},
  {"Min", Express::MIN},
  {"Max", Express::MAX},
  {"All", Express::ALL},
  {"Any", Express::ANY},
  {"Count", Express::COUNT},
};

static const string opname[] = {
  "Id",
  "Add", "Sub", "Mul", "Div",
  "Minimum", "Maximum",
  "Neg", "Abs", "Sign", "Relu", "Softsign", "Softplus", "LogSigmoid",
  "Reciprocal", "Square", "Sqrt", "Rsqrt",
  "Log", "Exp", "Sigmoid", "Erf", "Log2", "Exp2", "Pow",
  "Sin", "Cos", "Tan", "Cot", "Sec", "Csc",
  "Asin", "Acos", "Atan", "Acot", "Asec", "Acsc",
  "Sinh", "Cosh", "Tanh", "Coth", "Sech", "Csch",
  "Asinh", "Acosh", "Atanh", "Acoth", "Asech", "Acsch",
  "MulAdd132", "MulAdd213", "MulAdd231",
  "MulSub132", "MulSub213", "MulSub231",
  "CmpEq", "CmpNe", "CmpLt", "CmpLe", "CmpGt", "CmpGe",
  "And", "Or", "Xor", "AndNot", "Not", "Cond", "Select",
  "Floor", "Ceil", "Round", "Trunc",
  "BitAnd", "BitOr", "BitXor", "BitAndNot", "BitEq",
  "CvtFltInt", "CvtIntFlt", "CvtExpInt", "CvtIntExp", "QuadSign",
  "AddInt", "SubInt",
  "Sum", "Product", "Min", "Max", "All", "Any", "Count",
  "???",
};

// Variable mapping.
class VariableMap {
 public:
  VariableMap(Express *expr) : expr_(expr) {}

  Express::Var *operator[](Express::Var *var) {
    Express::Var *&m = mapping_[var];
    if (m == nullptr) {
      auto &vars = expr_->vars();
      if (std::find(vars.begin(), vars.end(), var) != vars.end()) {
        // Existing variable in expression.
        return var;
      }

      // Copy variable and update mapping.
      m = expr_->Variable(var->type, var->id);
      m->predicate = var->predicate;
      m->single = var->single;
      m->unhoistable = var->unhoistable;
    }
    return m;
  }

  void rename(Express::Var *from, Express::Var *to) {
    mapping_[from] = to;
    to->type = from->type;
    to->id = from->id;
    to->predicate = from->predicate;
    to->single = from->single;
    to->unhoistable = from->unhoistable;
  }

 private:
  Express *expr_;
  std::map<Express::Var *, Express::Var *> mapping_;
};

// Register allocator.
class RegisterAllocator {
 public:
  RegisterAllocator(bool typed) : typed_(typed) {}

  // Allocate register for variable.
  int Allocate(Express::Var *var) {
    // Check if a register has already been allocated.
    int regno = -1;
    for (int r = 0; r < reg_.size(); ++r) {
      if (reg_[r] == var) return r;
      if (regno == -1 && reg_[r] == nullptr) {
        if (!typed_ || var->predicate == predicate_[r]) regno = r;
      }
    }

    if (regno == -1) {
      // Allocate new register.
      regno = reg_.size();
      reg_.push_back(var);
      predicate_.push_back(var->predicate);
    } else {
      // Assign unused register to variable.
      reg_[regno] = var;
    }

    var->reg = regno;
    return regno;
  }

  // Allocate specific register for variable. Return -1 if register cannot
  // be allocated to variable.
  int Allocate(Express::Var *var, int regno) {
    // Check if register is already allocated.
    CHECK(regno < reg_.size());
    if (reg_[regno] != nullptr) return -1;

    // Check that register types match.
    if (typed_ && var->predicate != predicate_[regno]) return -1;

    // Allocate register for variable.
    reg_[regno] = var;
    var->reg = regno;
    return regno;
  }

  // Allocate spare register not assigned to variable.
  int AllocateExtra(bool predicate) {
    static Express::Var extra(Express::REGISTER, -1);
    int regno = reg_.size();
    reg_.push_back(&extra);
    predicate_.push_back(predicate);
    return regno;
  }

  // Get register allocated for variable. Return -1 if no register is allocated.
  int Get(Express::Var *var) const {
    return var->reg;
  }

  // Free register used by variable.
  void Free(Express::Var *var) {
    CHECK(Allocated(var));
    reg_[var->reg] = nullptr;
  }

  // Check if register is allocated for variable.
  bool Allocated(Express::Var *var) const {
    return var->reg != -1 && reg_[var->reg] == var;
  }

  // Return the maximum number of register allocated.
  int max() const { return reg_.size(); }

 private:
  // In typed allocation mode, predicates and non-predicate variables are not
  // allowed to share registers.
  bool typed_;

  // Variable currently assigned to register or null if the register is not
  // currently allocated.
  std::vector<Express::Var *> reg_;

  // Variable type for register (predicate vs. non-predicate).
  std::vector<bool> predicate_;
};

template <class Dest, class Source>
inline Dest bit_cast(const Source &source) {
  static_assert(sizeof(Dest) == sizeof(Source), "size error");
  Dest dest;
  memcpy(&dest, &source, sizeof(dest));
  return dest;
}

// Recipe parser for converting a string to an expression.
class RecipeParser {
 public:
  // Initialize parser.
  RecipeParser(const string &recipe, Express *expr) {
    recipe_ = ptr_ = recipe.data();
    end_ = ptr_ + recipe.size();
    expr_ = expr;
  }

  // Parse recipe.
  void Parse() {
    // Parse list of assignment expressions.
    ParseAssignment();
    while (is(';')) {
      next();
      ParseAssignment();
    }

    // Check that all the input has been consumed.
    if (more()) Error("Syntax error in expression");

    // Assign ids to intermediate variables.
    expr_->CompactTempVars();
  }

  // Parse assignment expression.
  void ParseAssignment() {
    // Parse assignment variable.
    Express::Var *var = ParseVariable();
    if (var->type == Express::INPUT) {
      Error("Cannot assign to input variable");
    }

    // Consume '='.
    if (current() != '=') Error("Expected '=' in expression");
    next();

    // Parse expression.
    Express::Op *expr = ParseExpression();

    // Assign expression to variable.
    expr->Assign(var);
  }

  // Parse expression.
  Express::Op *ParseExpression() {
    // Parse operation name.
    if (!isletter()) Error("Operation name expected in expression");
    const char *start = ptr_;
    while (isletter() || isdigit()) ptr_++;
    string opname(start, ptr_ - start);

    // Parse argument list.
    if (current() != '(') Error("Expected '(' in expression");
    next();
    std::vector<Express::Var *> args;
    args.push_back(ParseArgument());
    while (current() == ',') {
      next();
      args.push_back(ParseArgument());
    }
    if (current() != ')') Error("Expected ')' in expression");
    next();

    // Create operation.
    Express::OpType optype = Express::Lookup(opname);
    CHECK(optype != Express::INVALID) << opname;
    return expr_->Function(optype, args);
  }

  // Parse argument.
  Express::Var *ParseArgument() {
    if (isvar()) {
      // Return variable as argument.
      return ParseVariable();
    } else {
      // Parse expression and assign to intermediate variable. The intermediate
      // variable is assigned a unique negative id which will later be fixed up.
      Express::Op *expr = ParseExpression();
      Express::Var *var = expr_->Temp();
      expr->Assign(var);
      return var;
    }
  }

  // Parse variable name.
  Express::Var *ParseVariable() {
    // Parse variable type.
    Express::VarType type;
    if (is('%')) {
      type = Express::INPUT;
    } else if (is('!')) {
      type = Express::REGISTER;
    } else if (is('#')) {
      type = Express::CONST;
    } else if (is('@')) {
      type = Express::OUTPUT;
    } else if (is('$')) {
      type = Express::TEMP;
    } else if (is('_')) {
      type = Express::NUMBER;
    } else {
      Error("Unknown variable type in expression");
    }
    next();

    // Parse single qualifier (only used for testing).
    bool single = false;
    if (is('\'')) {
      single = true;
      next();
    }

    // Parse variable id.
    int id = 0;
    int digits = 0;
    while (current() >= '0' && current() <= '9') {
      id = id * 10 + (current() - '0');
      next();
      digits++;
    }
    if (digits == 0) Error("Variable id expected in expression");

    // Return variable.
    Express::Var *var = expr_->Variable(type, id);
    var->single = single;
    return var;
  }

  // Output error.
  void Error(const char *msg) {
    string prefix = string(recipe_, ptr_ - recipe_);
    string suffix = string(ptr_, end_ - ptr_);
    LOG(FATAL) << msg << ": " << prefix << "➤" << suffix;
  }

  // Current input character.
  char current() { return *ptr_; }

  // Consume next input character.
  void next() { ptr_++; }

  // Check if the next input matches.
  bool is(char ch) const { return more() && *ptr_ == ch; }
  bool isdigit() const { return more() && *ptr_ >= '0' && *ptr_ <= '9'; }
  bool isupper() const { return more() && *ptr_ >= 'A' && *ptr_ <= 'Z'; }
  bool islower() const { return more() && *ptr_ >= 'a' && *ptr_ <= 'z'; }
  bool isletter() const { return isupper() || islower(); }
  bool isvar() const {
    return is('%') || is('!') || is('@') || is('$') || is('#') || is('_');
  }

  // Check if the whole expression has been parsed.
  bool more() const { return ptr_ < end_; }
  bool done() const { return ptr_ == end_; }

 private:
  const char *recipe_;         // expression recipe
  const char *ptr_;            // current position for parser
  const char *end_;            // end of parsed recipe
  Express *expr_;              // target expression
};

}  // namespace

#define FLT_FROM_INT(x) bit_cast<float>(x)
#define DBL_FROM_INT(x) bit_cast<double>(x)

// System-defined numeric constants.
#define FLTCONST(x) {x##f, x}
#define DBLCONST(a, b) {a##f, b}
#define INTCONST(a, b) {FLT_FROM_INT(a), DBL_FROM_INT(b)}
Express::Constant Express::constants[Express::NUM_CONSTANTS] = {
  FLTCONST(0.0),    // ZERO
  FLTCONST(1.0),    // ONE
  FLTCONST(2.0),    // TWO
  FLTCONST(0.5),    // HALF
  FLTCONST(-1.0),   // N1
  FLTCONST(9.0),    // P9
  FLTCONST(-9.0),   // N9

  FLTCONST(0.6931471805599453),      // LN2
  FLTCONST(-0.6931471805599453),     // NLN2
  FLTCONST(1.442695021629333),       // LOG2E
  FLTCONST(3.14159265358979323846),  // PI
  FLTCONST(1.5707963267948966192),   // PIO2 (pi/2)
  FLTCONST(0.7853981633974483096),   // PIO4 (pi/4)
  FLTCONST(1.27323954473516),        // FOPI (4/pi)
  FLTCONST(0.4142135623730950),      // TANPIO8 (tan pi/8)
  FLTCONST(2.414213562373095),       // TAN3PIO8 (tan 3pi/8)

  INTCONST(0x7F800000, 0x7FF0000000000000LL),      // PINF
  INTCONST(0xFF800000, 0xFFF0000000000000LL),      // NINF
  INTCONST(0xFFFFFFFF, 0xFFFFFFFFFFFFFFFFLL),      // QNAN

  INTCONST(0x00800000, 0x0020000000000000LL),      // MIN_NORM_POS
  INTCONST(~0x7F800000, ~0x7FF0000000000000LL),    // INV_MANT_MASK
  INTCONST(0x7F, 0x3FFLL),                         // MAX_MANT

  INTCONST(0x80000000, 0x8000000000000000LL),      // SIGN_MASK
  INTCONST(~0x80000000, ~0x8000000000000000LL),    // INV_SIGN_MASK
  INTCONST(1, 1LL),                                // I1
  INTCONST(2, 2LL),                                // I2
  INTCONST(4, 4LL),                                // I4
  INTCONST(~1, ~1LL),                              // INV_I1

  // Polynomial coefficients for natural logarithm.
  FLTCONST(0.707106781186547524),  // CEPHES_SQRTHF
  FLTCONST(7.0376836292E-2),       // CEPHES_LOG_P0
  FLTCONST(-1.1514610310E-1),      // CEPHES_LOG_P1
  FLTCONST(1.1676998740E-1),       // CEPHES_LOG_P2
  FLTCONST(-1.2420140846E-1),      // CEPHES_LOG_P3
  FLTCONST(+1.4249322787E-1),      // CEPHES_LOG_P4
  FLTCONST(-1.6668057665E-1),      // CEPHES_LOG_P5
  FLTCONST(+2.0000714765E-1),      // CEPHES_LOG_P6
  FLTCONST(-2.4999993993E-1),      // CEPHES_LOG_P7
  FLTCONST(+3.3333331174E-1),      // CEPHES_LOG_P8
  FLTCONST(-2.12194440E-4),        // CEPHES_LOG_Q1
  FLTCONST(0.693359375),           // CEPHES_LOG_Q2

  // Clamping interval for exponential function.
  DBLCONST(88.3762626647950, 709.437),      // EXP_HI
  DBLCONST(-88.3762626647949, -709.436),    // EXP_LO
  DBLCONST(127.0, 1023.0),                  // EXP_BIAS

  // Polynomial coefficients for exponential function.
  FLTCONST(1.44269504088896341),   // CEPHES_LOG2EF
  FLTCONST(1.9875691500E-4),       // CEPHES_EXP_P0
  FLTCONST(1.3981999507E-3),       // CEPHES_EXP_P1
  FLTCONST(8.3334519073E-3),       // CEPHES_EXP_P2
  FLTCONST(4.1665795894E-2),       // CEPHES_EXP_P3
  FLTCONST(1.6666665459E-1),       // CEPHES_EXP_P4
  FLTCONST(5.0000001201E-1),       // CEPHES_EXP_P5

  // Monomial coefficients of the numerator polynomial for tanh (odd).
  FLTCONST(-2.76076847742355e-16),  // ALPHA_1
  FLTCONST(2.00018790482477e-13),   // ALPHA_3
  FLTCONST(-8.60467152213735e-11),  // ALPHA_5
  FLTCONST(5.12229709037114e-08),   // ALPHA_7
  FLTCONST(1.48572235717979e-05),   // ALPHA_9
  FLTCONST(6.37261928875436e-04),   // ALPHA_11
  FLTCONST(4.89352455891786e-03),   // ALPHA_13

  // Monomial coefficients of the denominator polynomial for tanh (even).
  FLTCONST(1.19825839466702e-06),  // BETA_0
  FLTCONST(1.18534705686654e-04),  // BETA_2
  FLTCONST(2.26843463243900e-03),  // BETA_4
  FLTCONST(4.89352518554385e-03),  // BETA_6

  // Polynomial coefficients for error function.
  FLTCONST(0.254829592),           // ERF_A1
  FLTCONST(-0.284496736),          // ERF_A2
  FLTCONST(1.421413741),           // ERF_A3
  FLTCONST(-1.453152027),          // ERF_A4
  FLTCONST(1.061405429),           // ERF_A5
  FLTCONST(0.3275911),             // ERF_P

  // Constants for sine and cosine functions.
  FLTCONST(-0.78515625),                // CEPHES_MINUS_DP1
  FLTCONST(-2.4187564849853515625e-4),  // CEPHES_MINUS_DP2
  FLTCONST(-3.77489497744594108e-8),    // CEPHES_MINUS_DP3
  FLTCONST(-1.9515295891e-4),           // SINCOF_P0
  FLTCONST(8.3321608736e-3),            // SINCOF_P1
  FLTCONST(-1.6666654611e-1),           // SINCOF_P2
  FLTCONST(2.443315711809948e-5),       // COSCOF_P0
  FLTCONST(-1.388731625493765e-3),      // COSCOF_P1
  FLTCONST(4.166664568298827e-2),       // COSCOF_P2

  // Constants for arctan.
  FLTCONST(8.05374449538e-2),           // ATAN_P0
  FLTCONST(-1.38776856032e-1),          // ATAN_P1
  FLTCONST(1.99777106478e-1),           // ATAN_P2
  FLTCONST(-3.33329491539e-1),          // ATAN_P3
};

int Express::NeutralValue(OpType type) {
  switch (type) {
    case SUM: return ZERO;
    case PRODUCT: return ONE;
    case MIN: return PINF;
    case MAX: return NINF;
    case ALL: return QNAN;
    case ANY: return ZERO;
    default: return ZERO;
  }
}

Express::OpType Express::Commute(OpType type) {
  switch (type) {
    case CMPLTOQ: return CMPGEOQ;
    case CMPLEOQ: return CMPGTOQ;
    case CMPGTOQ: return CMPLEOQ;
    case CMPGEOQ: return CMPLTOQ;
    default: return type;
  }
}

Express::OpType Express::Lookup(const string &opname) {
  auto f = optypes.find(opname);
  return f == optypes.end() ? INVALID : f->second;
}

const string &Express::OpName(OpType type) {
  return opname[type];
}

void Express::Parse(const string &recipe) {
  RecipeParser parser(recipe, this);
  parser.Parse();
}

Express::~Express() {
  for (auto *v : vars_) delete v;
  for (auto *o : ops_) delete o;
}

void Express::GetRecipe(string *recipe) const {
  bool first = true;
  for (Op *op : ops_) {
    if (!op->result->inlined()) {
      if (!first) recipe->push_back(';');
      first = false;
      op->result->GetRecipe(recipe);
      recipe->push_back('=');
      op->GetRecipe(recipe);
    }
  }
}

Express::Var *Express::Lookup(VarType type, int id) const {
  for (Var *v : vars_) {
    if (v->type == type && v->id == id) return v;
  }
  return nullptr;
}

Express::Var *Express::Variable(VarType type, int id) {
  // Look for existing variable.
  if (id != -1) {
    for (Var *v : vars_) {
      if (v->type == type && v->id == id) return v;
    }
  }

  // Add new variable.
  Var *v = new Var(type, id);
  vars_.push_back(v);
  return v;
}

Express::Op *Express::Operation(OpType type) {
  Op *op = new Op(type);
  ops_.push_back(op);
  return op;
}

Express::Op *Express::OperationBefore(Op *pos, OpType type) {
  Op *op = new Op(type);
  auto f = std::find(ops_.begin(), ops_.end(), pos);
  CHECK(f != ops_.end());
  ops_.insert(f, op);
  return op;
}

Express::Op *Express::OperationAfter(Op *pos, OpType type) {
  Op *op = new Op(type);
  auto f = std::find(ops_.begin(), ops_.end(), pos);
  CHECK(f != ops_.end());
  ops_.insert(f + 1, op);
  return op;
}

Express::Op *Express::Function(OpType type, std::vector<Var *> &args) {
  // Create new op with arguments.
  Express::Op *op = Operation(type);
  for (Var *arg : args) op->AddArgument(arg);
  return op;
}

Express::Var *Express::Expand(OpType type, std::vector<Var *> &args) {
  Express::Var *result = nullptr;
  if (args.size() == 1) {
    switch (type) {
      case Express::NEG: result = Neg(args[0]); break;
      case Express::NOT: result = Not(args[0]); break;
      case Express::ABS: result = Abs(args[0]); break;
      case Express::SIGN: result = Sign(args[0]); break;
      case Express::RELU: result = Relu(args[0]); break;
      case Express::SOFTSIGN: result = Softsign(args[0]); break;
      case Express::SOFTPLUS: result = Softplus(args[0]); break;
      case Express::LOGSIGMOID: result = LogSigmoid(args[0]); break;
      case Express::RECIPROCAL: result = Reciprocal(args[0]); break;
      case Express::SQUARE: result = Square(args[0]); break;
      case Express::RSQRT: result = Rsqrt(args[0]); break;
      case Express::LOG: result = Log(args[0]); break;
      case Express::EXP: result = Exp(args[0]); break;
      case Express::SIGMOID: result = Sigmoid(args[0]); break;
      case Express::ERF: result = Erf(args[0]); break;
      case Express::SIN: result = Sin(args[0]); break;
      case Express::COS: result = Cos(args[0]); break;
      case Express::TAN: result = Tan(args[0]); break;
      case Express::COT: result = Cot(args[0]); break;
      case Express::SEC: result = Sec(args[0]); break;
      case Express::CSC: result = Csc(args[0]); break;
      case Express::ASIN: result = Asin(args[0]); break;
      case Express::ACOS: result = Acos(args[0]); break;
      case Express::ATAN: result = Atan(args[0]); break;
      case Express::ACOT: result = Acot(args[0]); break;
      case Express::ASEC: result = Asec(args[0]); break;
      case Express::ACSC: result = Acsc(args[0]); break;
      case Express::SINH: result = Sinh(args[0]); break;
      case Express::COSH: result = Cosh(args[0]); break;
      case Express::TANH: result = Tanh(args[0]); break;
      case Express::COTH: result = Coth(args[0]); break;
      case Express::SECH: result = Sech(args[0]); break;
      case Express::CSCH: result = Csch(args[0]); break;
      case Express::ASINH: result = Asinh(args[0]); break;
      case Express::ACOSH: result = Acosh(args[0]); break;
      case Express::ATANH: result = Atanh(args[0]); break;
      case Express::ACOTH: result = Acoth(args[0]); break;
      case Express::ASECH: result = Asech(args[0]); break;
      case Express::ACSCH: result = Acsch(args[0]); break;
      case Express::COUNT: result = Count(args[0]); break;
      default: ;
    }
  } else if (args.size() == 2) {
    switch (type) {
      case Express::ANDNOT: result = AndNot(args[0], args[1]); break;
      case Express::SELECT: result = Select(args[0], args[1]); break;
      case Express::POW: result = Pow(args[0], args[1]); break;
      default: ;
    }
  }

  return result;
}

Express::Var *Express::Number(ConstantNumber number) {
  // Add number variable.
  Var *v = new Var(NUMBER, number);
  vars_.push_back(v);
  return v;
}

void Express::RemoveVar(Var *var) {
  // Check that variable is unused.
  DCHECK(var->producer == nullptr);
  DCHECK(var->consumers.empty());

  // Delete variable.
  auto f = std::find(vars_.begin(), vars_.end(), var);
  DCHECK(f != vars_.end());
  vars_.erase(f);
  delete var;
}

void Express::RemoveOp(Op *op) {
  // Remove operation as producer of result.
  if (op->result != nullptr) {
    DCHECK(op == op->result->producer);
    op->result->producer = nullptr;
  }

  // Remove operation as consumer of argument variables.
  op->ClearArguments();

  // Delete operation.
  auto f = std::find(ops_.begin(), ops_.end(), op);
  DCHECK(f != ops_.end());
  ops_.erase(f);
  delete op;
}

int Express::NumVars(VarType type) const {
  int n = 0;
  for (Var *v : vars_) {
    if (v->type == type) n++;
  }
  return n;
}

int Express::NumOps(OpType type) const {
  int n = 0;
  for (Op *op : ops_) {
    if (op->type == type) n++;
  }
  return n;
}

bool Express::Has(std::initializer_list<OpType> ops) const {
  // Build instruction set.
  bool instr[NUM_OPTYPES] = {false};
  for (OpType op : ops) instr[op] = true;

  // Check if expression contains any instructions in the set.
  for (Op *op : ops_) {
    if (instr[op->type]) return true;
  }
  return false;
}

int Express::Complexity() const {
  int n = 0;
  for (Op *op : ops_) {
    switch (op->type) {
      case MOV:
        break;
      case MULADD132:
      case MULADD213:
      case MULADD231:
      case MULSUB132:
      case MULSUB213:
      case MULSUB231:
      case ANDNOT:
        n += 2;
        break;
      default:
        n += 1;
    }
  }
  return n;
}

bool Express::SparseCompatible() const {
  for (Var *v : vars_) {
    if (v->type == OUTPUT && !ZeroFixpoint(v)) return false;
  }
  return true;
}

bool Express::SparseAssignCompatible() const {
  Var *in = Lookup(INPUT, 0);
  Var *out = Lookup(OUTPUT, 0);
  if (in == nullptr || out == nullptr) return false;
  return Additive(out, in) && SparseCompatible();
}

bool Express::ZeroFixpoint(Var *x) const {
  Op *op = x->producer;
  if (op == nullptr) {
    if (x->type == NUMBER) return x->id == ZERO;
    return !x->single;
  }
  switch (op->type) {
    case MOV:
      return ZeroFixpoint(op->args[0]);
    case ADD:
    case SUB:
    case MINIMUM:
    case MAXIMUM:
    case AND:
    case BITAND:
      return ZeroFixpoint(op->args[0]) && ZeroFixpoint(op->args[1]);
    case MUL:
    case OR:
    case BITOR:
      return ZeroFixpoint(op->args[0]) || ZeroFixpoint(op->args[1]);
    case DIV:
    case POW:
      return ZeroFixpoint(op->args[0]);
    case NEG: case ABS: case SIGN: case RELU: case SOFTSIGN:
    case SQUARE: case SQRT: case SIGMOID: case ERF:
    case SIN: case TAN:
    case ASIN: case ATAN:
    case SINH: case TANH:
    case ASINH: case ATANH:
    case FLOOR: case CEIL: case ROUND: case TRUNC:
    case SUM:
      return ZeroFixpoint(op->args[0]);
    default:
      return false;
  }
}

bool Express::AlwaysZero(Var *x) const {
  if (x->type == NUMBER && x->id == ZERO) return true;
  Op *op = x->producer;
  if (op == nullptr) return false;
  switch (op->type) {
    case MOV:
      return AlwaysZero(op->args[0]);
    case ADD:
    case SUB:
<<<<<<< HEAD
      return AlwaysZero(op->args[0]) && AlwaysZero(op->args[1]);
    case MUL:
      return AlwaysZero(op->args[0]) || AlwaysZero(op->args[1]);
    case DIV:
      return AlwaysZero(op->args[0]);
=======
      return (AlwaysZero(op->args[0]) && AlwaysZero(op->args[1])) ||
             (AlwaysOne(op->args[0]) && AlwaysOne(op->args[1]));
    case MUL:
      return AlwaysZero(op->args[0]) || AlwaysZero(op->args[1]);
    case DIV:
      return AlwaysZero(op->args[0]) && !AlwaysZero(op->args[1]);
>>>>>>> 2a7f4513
    default:
      return false;
  }
}

bool Express::AlwaysOne(Var *x) const {
  if (x->type == NUMBER && x->id == ONE) return true;
  Op *op = x->producer;
  if (op == nullptr) return false;
  switch (op->type) {
    case MOV:
      return AlwaysOne(op->args[0]);
    case ADD:
      return (AlwaysOne(op->args[0]) && AlwaysZero(op->args[1])) ||
             (AlwaysZero(op->args[0]) && AlwaysOne(op->args[1]));
    case SUB:
      return AlwaysOne(op->args[0]) && AlwaysZero(op->args[1]);
    case MUL:
    case DIV:
      return AlwaysOne(op->args[0]) && AlwaysOne(op->args[1]);
    default:
      return false;
  }
}

bool Express::Identical(Var *y, Var *x) const {
  if (x == y) return true;
  Op *op = y->producer;
  if (op == nullptr) return false;
  switch (op->type) {
    case MOV:
      return Identical(op->args[0], x);
    case ADD:
      return (Identical(op->args[0], x) && AlwaysZero(op->args[1])) ||
             (Identical(op->args[1], x) && AlwaysZero(op->args[0]));
    case MUL:
      return (Identical(op->args[0], x) && AlwaysOne(op->args[1])) ||
             (Identical(op->args[1], x) && AlwaysOne(op->args[0]));
    case SUB:
      return Identical(op->args[0], x) && AlwaysZero(op->args[1]);
    case DIV:
      return Identical(op->args[0], x) && AlwaysOne(op->args[1]);
    default:
      return false;
  }
}

bool Express::Additive(Var *y, Var *x) const {
  if (x == y) return true;
  Op *op = y->producer;
  if (op == nullptr) return false;
  switch (op->type) {
    case MOV:
      return Additive(op->args[0], x);
    case ADD:
      return (Identical(op->args[0], x) && !DependsOn(op->args[1], x)) ||
             (Identical(op->args[1], x) && !DependsOn(op->args[0], x));
<<<<<<< HEAD
=======
    case SUB:
      return Identical(op->args[0], x) && !DependsOn(op->args[1], x);
    case MUL:
      return (Identical(op->args[0], x) && AlwaysOne(op->args[1])) ||
             (Identical(op->args[1], x) && AlwaysOne(op->args[0]));
>>>>>>> 2a7f4513
    default:
      return false;
  }
}

bool Express::DependsOn(Var *y, Var *x) const {
  if (x == y) return true;
  if (y->producer != nullptr) {
    for (Var *arg : y->producer->args) {
      if (DependsOn(arg, x)) return true;
    }
  }
  return false;
}

void Express::EliminateInput(int id) {
  for (Var *v : vars_) {
    if ((v->type == INPUT || v->type == CONST) && v->id > id) v->id--;
  }
}

int Express::CompactTempVars() {
  int n = 0;
  for (Var *v : vars_) {
    if (v->type == REGISTER) n = v->id + 1;
  }
  for (Var *v : vars_) {
    if (v->type == TEMP) v->id = n++;
  }
  return n;
}

void Express::EliminateRedundantMoves() {
  int eliminated = 0;
  for (int i = 0; i < ops_.size(); ++i) {
    Op *op = ops_[i];
    if (op->type != MOV) continue;
    Var *src = op->args[0];
    Var *dst = op->result;
    if (src->usages() != 1) continue;
    if (dst->type != TEMP) continue;

    dst->Redirect(src);
    RemoveOp(op);
    RemoveVar(dst);
    eliminated++;
    i--;
  }
  if (eliminated > 0) CompactTempVars();
}

void Express::EliminateCommonSubexpressions() {
  // Coalesce system constant variables.
  std::map<int, Var *> sysvars;
  std::vector<Var *> unused;
  for (Var *v : vars_) {
    if (v->type == NUMBER) {
      auto f = sysvars.find(v->id);
      if (f == sysvars.end()) {
        sysvars[v->id] = v;
      } else {
        v->Redirect(f->second);
        unused.push_back(v);
      }
    }
  }
  for (Var *v : unused) RemoveVar(v);

  // Keep trying to eliminate ops until no more can be removed.
  int iterations = 0;
  while (TryToEliminateOps()) iterations++;

  // Compact temporary variables if some operations were eliminated.
  if (iterations > 0) CompactTempVars();
}

bool Express::TryToEliminateOps() {
  // Find matching ops.
  for (int i = 0; i < ops_.size(); ++i) {
    Op *op1 = ops_[i];
    for (int j = i + 1; j < ops_.size(); ++j) {
      Op *op2 = ops_[j];
      if (op1->EqualTo(op2)) {
        Var *v1 = op1->result;
        Var *v2 = op2->result;
        if (v1->type == TEMP) {
          // Eliminate ith operation.
          std::swap(ops_[i], ops_[j]);
          v1->Redirect(v2);
          RemoveOp(op1);
          RemoveVar(v1);
          return true;
        } else if (v2->type == TEMP) {
          // Eliminate jth operation.
          v2->Redirect(v1);
          RemoveOp(op2);
          RemoveVar(v2);
          return true;
        } else {
          // Two output variables. Change second op to move op.
          v2->Redirect(v1);
          op2->type = MOV;
          op2->ClearArguments();
          op2->AddArgument(v1);
          return true;
        }
      }
    }
  }
  return false;
}

void Express::Hoist(int limit) {
  // Collect all existing hoisted variables.
  std::set<Var *> hoisted;
  for (int i = 0; i < body_; ++i) {
    hoisted.insert(ops_[i]->result);
  }

  // Hoist const loads outside the body until limit reached.
  int new_temps = 0;
  for (int r = 0; r < limit; ++r) {
    // Find constant or number variable with the most usages.
    Var *candidate = nullptr;
    for (Var *v : vars_) {
      if (v->unhoistable) continue;
      if (v->type == CONST || v->type == NUMBER) {
        if (hoisted.count(v) == 0) {
          if (candidate == nullptr || v->usages() > candidate->usages()) {
            candidate = v;
          }
        }
      }
    }

    // Stop if no candidate for hoisting was found.
    if (candidate == nullptr || candidate->usages() == 0) break;

    // Allocate temp for constant and update all usages.
    Var *temp = Temp();
    candidate->consumers.swap(temp->consumers);
    for (Op *o : ops_) {
      for (int i = 0; i < o->args.size(); ++i) {
        if (o->args[i] == candidate) {
          o->args[i] = temp;
        }
      }
    }

    // Assign constant to temp variable.
    Op *assign = OperationBefore(ops_[body_], MOV);
    assign->Assign(temp);
    assign->AddArgument(candidate);
    body_++;
    hoisted.insert(candidate);
    hoisted.insert(temp);
    new_temps++;
  }
  if (new_temps > 0) CompactTempVars();

  // Single element inputs and constants are also considered hoisted since
  // these are by definition loop invariant.
  for (Var *var : vars_) {
    if (var->type == NUMBER || var->type == CONST || var->single) {
      hoisted.insert(var);
    }
  }

  // Hoist loop-invariant operations.
  bool again = true;
  while (again) {
    again = false;
    for (int i = body_; i < ops_.size(); ++i) {
      Op *op = ops_[i];

      // Check if all arguments are cached.
      bool invariant = !op->result->unhoistable;
      for (Var *arg : op->args) {
        if (hoisted.count(arg) == 0 || arg->unhoistable) {
          invariant = false;
          break;
        }
      }

      // Never hoist reduction ops.
      if (op->reduction()) continue;

      // Move instruction out of the body if it is loop-invariant.
      if (invariant) {
        for (int j = i; j > body_; --j) ops_[j] = ops_[j - 1];
        ops_[body_++] = op;
        hoisted.insert(op->result);
        again = true;
        break;
      }
    }
  }
}

void Express::CacheResults() {
  int cached_vars = 0;
  for (int n = 0; n < vars_.size(); ++n) {
    Var *var = vars_[n];
    if (var->type == OUTPUT && var->usages() > 0) {
      // Make temp variable and update all usages to use this instead.
      Op *op = var->producer;
      CHECK(op != nullptr);
      var->producer = nullptr;
      Var *temp = Temp();
      op->result = temp;
      var->consumers.swap(temp->consumers);
      for (Op *o : ops_) {
        for (int i = 0; i < o->args.size(); ++i) {
          if (o->args[i] == var) o->args[i] = temp;
        }
      }

      // Assign temp variable to output.
      Op *assign = OperationAfter(op, MOV);
      assign->Assign(var);
      assign->AddArgument(temp);
      cached_vars++;
    } else if (var->type == INPUT && var->usages() > 0) {
      // Single-element input variables must be cached but other input variables
      // are only cached if there are two or more usages.
      if (var->single || var->usages() > 1) {
        // Make temp variable and update all usages to use this instead.
        Var *temp = Temp();
        var->consumers.swap(temp->consumers);
        Op *first = nullptr;
        for (Op *o : ops_) {
          for (int i = 0; i < o->args.size(); ++i) {
            if (o->args[i] == var) {
              o->args[i] = temp;
              if (first == nullptr) first = o;
            }
          }
        }
        CHECK(first != nullptr);

        // Assign temp variable to input.
        Op *assign = OperationBefore(first, MOV);
        assign->Assign(temp);
        assign->AddArgument(var);
        cached_vars++;
      }
    }
  }
  if (cached_vars > 0) CompactTempVars();
}

void Express::ComputeLiveRanges() {
  // All variables assigned before the start of the body need to have their live
  // range extended to the end.
  if (ops_.empty()) return;
  Op *begin = ops_.front();
  Op *end = ops_.back();
  for (int i = 0; i < body_; ++i) {
    ops_[i]->result->last = end;
  }

  // Inputs must be kept alive from the beginning and outputs must be kept
  // alive until the end.
  for (Var *var : vars_) {
    if (var->type == INPUT) var->first = begin;
    if (var->type == OUTPUT) var->last = end;
  }

  // Compute live ranges for the remaining variables.
  int index = 0;
  for (Op *op : ops_) {
    op->index = index++;
    if (op->result->first == nullptr) op->result->first = op;
    if (op->result->last != end) op->result->last = op;
    for (Var *arg : op->args) {
      if (arg->first == nullptr) arg->first = op;
      if (arg->last != end) arg->last = op;
    }
  }
}

int Express::MaxActiveTemps() const {
  int active = 0;
  int max_active = 0;
  for (Op *op : ops_) {
    if (op->result->first == op && op->result->type == TEMP) active++;
    if (active > max_active) max_active = active;
    for (Var *arg : op->args) {
      if (arg->last == op && arg->type == TEMP) active--;
    }
  }
  return max_active;
}

void Express::Copy(const Express &other) {
  // Expression must be empty.
  CHECK(vars_.empty());
  CHECK(ops_.empty());
  vars_.reserve(other.vars().size());
  ops_.reserve(other.ops().size());
  body_ = other.body_;

  // Copy variables.
  std::map<Var *, Var *> varmap;
  for (Var *var : other.vars()) {
    Var *v = new Var(*var);
    vars_.push_back(v);
    varmap[var] = v;
  }

  // Copy operations.
  std::map<Op *, Op *> opmap;
  for (Op *op : other.ops()) {
    Op *o = new Op(*op);
    ops_.push_back(o);
    opmap[op] = o;
  }

  // Map pointers.
  for (Var *var : vars_) {
    var->producer = opmap[var->producer];
    for (Op *&op : var->consumers) op = opmap[op];
    var->first = opmap[var->first];
    var->last = opmap[var->last];
  }
  for (Op *op : ops_) {
    op->result = varmap[op->result];
    for (Var *&var : op->args) var = varmap[var];
  }
}

void Express::Merge(Express *other, const Map &varmap) {
  // Move variables that are not mapped.
  bool temps_moved = false;
  for (Var *var : other->vars_) {
    auto f = varmap.find(var);
    if (f == varmap.end()) {
      vars_.push_back(var);
      if (var->type == TEMP) temps_moved = true;
    } else {
      delete var;
    }
  }

  // Move operations and map arguments.
  for (Op *op : other->ops_) {
    ops_.push_back(op);
    auto f = varmap.find(op->result);
    if (f != varmap.end()) {
      op->result = f->second;
      f->second->producer = op;
    }
    for (int i = 0; i < op->args.size(); ++i) {
      auto f = varmap.find(op->args[i]);
      if (f != varmap.end()) {
        op->args[i] = f->second;
        f->second->consumers.push_back(op);
      }
    }
  }

  // Clear the vars and ops in the other expression.
  other->vars_.clear();
  other->ops_.clear();

  // Rename temporary variables if needed.
  if (temps_moved) CompactTempVars();
}

void Express::Translate(Express *translated) const {
  VariableMap varmap(translated);
  std::vector<Var *> args;
  for (Op *op : ops_) {
    // Translate arguments.
    args.clear();
    for (Var *arg : op->args) args.push_back(varmap[arg]);

    // Translate operation.
    Var *result = nullptr;
    if (!translated->Supports(op->type)) {
      // Try to expand unsupported operation.
      result = translated->Expand(op->type, args);
      if (result != nullptr) {
        varmap.rename(op->result, result);
      } else {
        LOG(WARNING) << "Cannot translate unsupported op " << OpName(op->type)
                     << " in " << AsRecipe();
      }
    }
    if (result == nullptr) {
      // Copy operation verbatim.
      Op *copy = translated->Operation(op->type);
      for (Var *arg : args) copy->AddArgument(arg);
      copy->Assign(varmap[op->result]);
    }
  }
  translated->CompactTempVars();
}

void Express::Fuse(OpType outer, OpType inner, OpType left, OpType right) {
  bool again = true;
  while (again) {
    again = false;
    for (Op *op : ops_) {
      if (op->type != outer) continue;
      if (op->arity() != 2) continue;
      if (TryFuseFirst(op, inner, left)) {
        again = true;
      } else if (TryFuseSecond(op, inner, right)) {
        again = true;
      }
      if (again) break;
    }
  }
}

bool Express::TryFuseFirst(Op *op, OpType type, OpType combined) {
  // Check if combined op is supported.
  if (combined == INVALID) return false;

  // Check if intermediate variable is only use as an intermediate.
  Var *intermediate = op->args[0];
  if (!intermediate->inlined()) return false;

  // Check that the producer of the intermediate variable is the correct type.
  Op *sub = intermediate->producer;
  if (sub == nullptr || sub->type != type) return false;
  if (sub->arity() != 2) return false;

  // Combine ops.
  Var *a = sub->args[0];
  Var *b = sub->args[1];
  Var *c = op->args[1];

  op->type = combined;
  op->ClearArguments();
  op->AddArgument(a);
  op->AddArgument(b);
  op->AddArgument(c);

  RemoveOp(sub);
  RemoveVar(intermediate);

  return true;
}

bool Express::TryFuseSecond(Op *op, OpType type, OpType combined) {
  // Check if combined op is supported.
  if (combined == INVALID) return false;

  // Check if intermediate variable is only use as an intermediate.
  Var *intermediate = op->args[1];
  if (!intermediate->inlined()) return false;

  // Check that the producer of the intermediate variable is the correct type.
  Op *sub = intermediate->producer;
  if (sub == nullptr || sub->type != type) return false;
  if (sub->arity() != 2) return false;

  // Combine ops.
  Var *a = op->args[0];
  Var *b = sub->args[0];
  Var *c = sub->args[1];

  op->type = combined;
  op->ClearArguments();
  op->AddArgument(a);
  op->AddArgument(b);
  op->AddArgument(c);

  RemoveOp(sub);
  RemoveVar(intermediate);

  return true;
}

void Express::Optimize(bool fma, int spare_regs) {
  // Eliminate common subexpressions.
  EliminateCommonSubexpressions();

  // Optionally fuse multiply and add/sub.
  if (fma) {
    FuseMulAdd();
    if (Supports(MULSUB132)) FuseMulSub();
  }

  // Cache inputs and results used in multiple ops in temporary variables.
  CacheResults();

  // Hoist loop-invariant ops out of the body. The spare registers are used for
  // pre-loading constants.
  Hoist(spare_regs);
}

bool Express::Rewrite(const Model &model, Express *rewritten) const {
  // Target expression must be empty.
  CHECK_EQ(rewritten->vars().size(), 0);

  // Mapping from original variables to variables in rewritten expression.
  VariableMap varmap(rewritten);

  // Translate all ops to conform to target model.
  bool success = true;
  for (Op *op : ops_) {
    // Get operation type, result, and arguments.
    OpType type = op->type;
    Var *result = op->result;
    std::vector<Var *> args = op->args;
    Var *source = nullptr;
    Var *source2 = nullptr;
    Var *source3 = nullptr;
    Var *destination = nullptr;
    bool first_is_dest = false;

    // Keep track of the beginning of the body.
    if (op == ops_[body_]) rewritten->body_ = rewritten->ops_.size();

    // Rewrite operation.
    if (op->arity() == 1) {
      if (type == MOV) {
        // Move operations.
        switch (result->type) {
          case TEMP:
          case REGISTER:
            // Move value into register.
            switch (args[0]->type) {
              case INPUT:
              case OUTPUT:
                if (!model.mov_reg_mem) success = false;
                break;
              case TEMP:
              case REGISTER:
                if (!model.mov_reg_reg) success = false;
                break;
              case CONST:
              case NUMBER:
                if (!model.mov_reg_imm) success = false;
                break;
            }
            break;

          case OUTPUT:
            // Move value into output variable.
            switch (args[0]->type) {
              case INPUT:
                // Add temp variable for input.
                source = rewritten->Temp();
                break;
              case OUTPUT:
                // Add temp variable for output.
                destination = rewritten->Temp();
                break;
              case TEMP:
              case REGISTER:
                if (!model.mov_mem_reg) success = false;
                break;
              case CONST:
              case NUMBER:
                if (!model.mov_mem_imm) {
                  // Add temp variable for constant.
                  destination = rewritten->Temp();
                }
                break;
            }
            break;

          case INPUT:
          case CONST:
          case NUMBER:
            // Assignment to inputs and constants not allowed.
            success = false;
            break;
        }
      } else {
        // Unary operator. Reductions are output to accumulator.
        switch (op->reduction() ? REGISTER : result->type) {
          case TEMP:
          case REGISTER:
            switch (args[0]->type) {
              case INPUT:
              case OUTPUT:
                if (!model.func_reg_mem || args[0]->single ||
                    (model.logic_in_regs && op->logic())) {
                  // Add temp variable for input.
                  source = rewritten->Temp();
                  if (!model.func_reg_reg) success = false;
                }
                break;
              case TEMP:
              case REGISTER:
                if (!model.func_reg_reg) success = false;
                break;
              case CONST:
              case NUMBER:
                if (!model.func_reg_imm) {
                  // Add temp variable for input.
                  source = rewritten->Temp();
                  if (!model.func_reg_reg) success = false;
                }
                break;
            }
            break;

          case OUTPUT:
            switch (args[0]->type) {
              case INPUT:
              case OUTPUT:
                if (model.logic_in_regs && op->logic()) {
                  // Add temp variables for input and output.
                  destination = rewritten->Temp();
                  source = rewritten->Temp();
                  if (!model.func_reg_reg) success = false;
                } else if (model.func_reg_mem) {
                  // Add temp variable for output.
                  destination = rewritten->Temp();
                } else if (model.func_mem_reg) {
                  // Add temp variable for input.
                  source = rewritten->Temp();
                } else {
                  // Add temp variables for input and output.
                  destination = rewritten->Temp();
                  source = rewritten->Temp();
                  if (!model.func_reg_reg) success = false;
                }
                break;
              case TEMP:
              case REGISTER:
                if (!model.func_mem_reg ||
                    (model.logic_in_regs && op->logic())) {
                  // Add temp variable for output.
                  destination = rewritten->Temp();
                  if (!model.func_reg_reg) success = false;
                }
                break;
              case CONST:
              case NUMBER:
                if (!model.func_mem_imm) {
                  // Add temp variable for output.
                  destination = rewritten->Temp();
                  if (!model.func_reg_imm) {
                    // Add temp variable for input.
                    source = rewritten->Temp();
                    if (!model.func_reg_reg) success = false;
                  }
                }
                break;
            }
            break;

          case INPUT:
          case CONST:
          case NUMBER:
            // Assignment to inputs and constants not allowed.
            success = false;
        }
      }
    } else if (op->arity() == 2 && type != SELECT) {
      // Binary operator.
      switch (result->type) {
        case TEMP:
        case REGISTER:
        case OUTPUT:
          if (model.op_reg_reg_reg) {
            // Three-operand instruction. Try to put the memory operand last if
            // operation is commutative.
            if (model.op_reg_reg_mem &&
                (op->commutative() || op->compare()) &&
                !args[0]->IsRegister() && args[1]->IsRegister()) {
              type = Commute(type);
              std::swap(args[0], args[1]);
            }

            // Put first argument into a register.
            if (!args[0]->IsRegister()) {
              source = rewritten->Temp();
            }

            // Put second argument into a register if memory operands are not
            // supported.
            if (model.logic_in_regs && op->logic()) {
              source2 = rewritten->Temp();
            } else if (args[1]->type == CONST || args[1]->type == NUMBER) {
              if (!model.op_reg_reg_imm) {
                source2 = rewritten->Temp();
              }
            } else if (!args[1]->IsRegister()) {
              if (!model.op_reg_reg_mem || args[1]->single) {
                source2 = rewritten->Temp();
              }
            }

            // Put destination into a register if memory destinations are not
            // supported or if second argument is not in a register.
            if (model.logic_in_regs && op->logic()) {
              destination = rewritten->Temp();
            } else {
              bool arg1_in_reg = args[1]->IsRegister() || source2 != nullptr;
              if (result->type == OUTPUT &&
                  (!arg1_in_reg || !model.op_mem_reg_reg)) {
                destination = rewritten->Temp();
              }
            }
          } else if (model.op_reg_reg) {
            // Two-operand instruction.
            Var *dest = result;
            first_is_dest = true;

            // Try to put the memory operand last if operation is commutative.
            if (model.op_reg_mem &&
                (op->commutative() || op->compare()) &&
                !args[0]->IsRegister() && args[1]->IsRegister()) {
              type = Commute(type);
              std::swap(args[0], args[1]);
            }

            // Put result and first argument in the same location.
            if (result != args[0] || !model.op_mem_reg) {
              // Put result in temp register if result is an output.
              if (result->type == OUTPUT) {
                dest = destination = rewritten->Temp();
              }

              // Move first argument to destination.
              Op *mov = rewritten->Operation(MOV);
              mov->Assign(varmap[dest], true);
              mov->AddArgument(varmap[args[0]]);
              switch (args[0]->type) {
                case INPUT:
                case OUTPUT:
                  if (!model.mov_reg_mem) success = false;
                  break;
                case TEMP:
                case REGISTER:
                  if (!model.mov_reg_reg) success = false;
                  break;
                case CONST:
                case NUMBER:
                  if (!model.mov_reg_imm) success = false;
                  break;
              }
              args[0] = dest;
            }

            // Make second argument available for instruction.
            switch (args[1]->type) {
              case INPUT:
              case OUTPUT:
                // Put second operand into register if memory operands are not
                // supported.
                if (dest->type != TEMP ||
                    !model.op_reg_mem ||
                    args[1]->single ||
                    (model.logic_in_regs && op->logic())) {
                  source2 = rewritten->Temp();
                }
                break;
              case TEMP:
              case REGISTER:
                break;
              case CONST:
              case NUMBER:
                // Put second operand into register if immediate operands are
                // not supported.
                if (dest->type == TEMP) {
                  if (!model.op_reg_imm) {
                    source2 = rewritten->Temp();
                  }
                } else {
                  if (!model.op_mem_imm) {
                    source2 = rewritten->Temp();
                  }
                }
                break;
            }
          } else {
            success = false;
          }
          break;

        case INPUT:
        case CONST:
        case NUMBER:
          // Assignment to inputs and constants not allowed.
          success = false;
          break;
      }
    } else if (op->arity() == 2 && type == SELECT) {
      // Put predicate into a register.
      if (!args[0]->IsRegister()) {
        source = rewritten->Temp();
      }

      // Put source into a register if memory operands are not available.
      if (args[1]->type == CONST || args[1]->type == NUMBER) {
        if (!model.func_reg_imm) {
          source2 = rewritten->Temp();
        }
      } else if (!args[1]->IsRegister()) {
        if (!model.func_reg_mem || args[1]->single) {
          source2 = rewritten->Temp();
        }
      }

      // Put destination into a register.
      if (!result->IsRegister()) {
        destination = rewritten->Temp();
      }
    } else if (op->arity() == 3) {
      // Ternary operator.
      Var *dest = result;

      if (op->fma()) {
        // Fused multiply.
        first_is_dest = true;

        // Try to put memory operand last for FMA.
        if (model.fm_reg_reg_mem) {
          if (!args[1]->IsRegister() && args[2]->IsRegister()) {
            // Swap second and third argument.
            std::swap(args[1], args[2]);
            switch (type) {
              case MULADD132: type = MULADD213; break;
              case MULADD213: type = MULADD132; break;
              case MULADD231: break;
              case MULSUB132: type = MULSUB213; break;
              case MULSUB213: type = MULSUB132; break;
              case MULSUB231: break;
              default: success = false;
            }
          } else if (!args[0]->IsRegister() && args[2]->IsRegister()) {
            // Swap first and third argument.
            std::swap(args[0], args[2]);
            switch (type) {
              case MULADD132: break;
              case MULADD213: type = MULADD231; break;
              case MULADD231: type = MULADD213; break;
              case MULSUB132: break;
              case MULSUB213: type = MULSUB231; break;
              case MULSUB231: type = MULSUB213; break;
              default: success = false;
            }
          }
        }

        // Put result and first argument in the same location.
        if (result != args[0]) {
          // Put result in temp register if result is an output.
          if (result->type == OUTPUT) {
            dest = destination = rewritten->Temp();
          }

          // Move first argument to destination.
          Op *mov = rewritten->Operation(MOV);
          mov->Assign(varmap[dest], true);
          mov->AddArgument(varmap[args[0]]);
          switch (args[0]->type) {
            case INPUT:
            case OUTPUT:
              if (!model.mov_reg_mem) success = false;
              break;
            case TEMP:
            case REGISTER:
              if (!model.mov_reg_reg) success = false;
              break;
            case CONST:
            case NUMBER:
              if (!model.mov_reg_imm) success = false;
              break;
          }
          args[0] = dest;
        }

        // Make sure second operand is in register.
        if (!args[1]->IsRegister()) {
          source2 = rewritten->Temp();
        }

        // Make third argument available for instruction.
        if (args[2]->type == CONST || args[2]->type == NUMBER) {
          if (!model.fm_reg_reg_imm) {
            source3 = rewritten->Temp();
          }
        } else if (!args[2]->IsRegister()) {
          if (!model.fm_reg_reg_mem || args[2]->single) {
            source3 = rewritten->Temp();
          }
        }
      } else if (op->type == COND) {
        // Put predicate into a register.
        if (!args[0]->IsRegister()) {
          source = rewritten->Temp();
        }

        // Put second operand into a register if memory operands are not
        // available.
        if (args[1]->IsRegister()) {
          if (!model.cond_reg_reg_reg && !model.cond_reg_reg_mem) return false;
        } else {
          if (!(model.cond_reg_mem_reg || model.cond_reg_mem_mem) ||
              args[1]->single) {
            source2 = rewritten->Temp();
          }
        }

        // Put third operand into a register if memory operands are not
        // available.
        if (args[2]->IsRegister()) {
          if (!model.cond_reg_reg_reg && !model.cond_reg_mem_reg) return false;
        } else {
          if (!(model.cond_reg_reg_mem || model.cond_reg_mem_mem) ||
              args[2]->single) {
            source3 = rewritten->Temp();
          }
        }

        // Put destination into a register.
        if (!result->IsRegister()) {
          destination = rewritten->Temp();
        }
      }
    } else {
      LOG(WARNING) << "Unsupported op: " << op->AsString();
      success = false;
    }

    // Assign first argument to source.
    if (source != nullptr) {
      if (!model.mov_reg_mem) success = false;
      Op *mov = rewritten->Operation(MOV);
      mov->Assign(source);
      mov->AddArgument(varmap[args[0]]);
      args[0] = source;
    }

    // Assign second argument to source2.
    if (source2 != nullptr) {
      if (!model.mov_reg_mem) success = false;
      Op *mov = rewritten->Operation(MOV);
      mov->Assign(source2);
      mov->AddArgument(varmap[args[1]]);
      args[1] = source2;
    }

    // Assign third argument to source3.
    if (source3 != nullptr) {
      if (!model.mov_reg_mem) success = false;
      Op *mov = rewritten->Operation(MOV);
      mov->Assign(source3);
      mov->AddArgument(varmap[args[2]]);
      args[2] = source3;
    }

    // Translate operation.
    Op *instr = rewritten->Operation(type);
    instr->first_is_dest = first_is_dest;
    if (result != nullptr) {
      if (destination != nullptr) {
        // Use destination as temporary for result.
        if (!model.mov_mem_reg) success = false;
        instr->Assign(destination, true);
        Op *mov = rewritten->Operation(MOV);
        mov->Assign(varmap[result], true);
        mov->AddArgument(destination);
      } else {
        // Assign directly to result.
        instr->Assign(varmap[result], true);
      }
    }
    for (Var *arg : args) {
      instr->AddArgument(varmap[arg]);
    }
  }

  rewritten->CompactTempVars();
  return success;
}

int Express::AllocateRegisters(bool predicate_regs) {
  RegisterAllocator regs(predicate_regs);

  // Allocate registers for register-based variables.
  for (Var *var : vars_) {
    if (var->type == REGISTER) regs.Allocate(var);
  }

  // Allocate/get/free destination and source registers for ops.
  std::vector<Var *> free_vars;
  std::vector<int> free_regs;
  for (Op *op : ops_) {
    // Get registers for source operands.
    free_vars.clear();
    for (int i = 0; i < op->arity(); ++i) {
      // Register should already be allocated for source arguments.
      Var *arg = op->args[i];
      if (!arg->IsRegister()) continue;
      int reg = regs.Get(arg);
      CHECK(reg != -1) << i;

      // Assign register.
      if (op->conditional()) {
        switch (i) {
          case 0: op->mask = reg; break;
          case 1: op->src = reg; break;
          case 2: op->src2 = reg; break;
          default: LOG(FATAL) << "Too many arguments";
        }
      } else if (op->first_is_dest) {
        switch (i) {
          case 0: op->dst = reg; break;
          case 1: op->src = reg; break;
          case 2: op->src2 = reg; break;
          default: LOG(FATAL) << "Too many arguments";
        }
      } else {
        switch (i) {
          case 0: op->src = reg; break;
          case 1: op->src2 = reg; break;
          default: LOG(FATAL) << "Too many arguments";
        }
      }

      // Free register if this op is the last usage.
      if (arg->type == TEMP && arg->last == op) {
        free_vars.push_back(arg);
      }
    }

    // Free source registers after last usage.
    free_regs.clear();
    for (Var *v : free_vars) {
      if (regs.Allocated(v)) {
        free_regs.push_back(v->reg);
        regs.Free(v);
      }
    }

    // Get register for result.
    if (op->result->type == TEMP) {
      if (op->result->first == op) {
        // Allocate register for result. Steal source register if available.
        for (int r : free_regs) {
          if (op->dst != -1) break;
          op->dst = regs.Allocate(op->result, r);
        }
        if (op->dst == -1) {
          // Allocate new register.
          op->dst = regs.Allocate(op->result);
        }
      } else {
        op->dst = regs.Get(op->result);
      }
      CHECK(op->dst != -1);
    } else if (op->result->type == REGISTER) {
      op->dst = op->result->reg;
      CHECK(op->dst != -1);
    }

    // Get register for accumulation.
    if (op->reduction()) {
      op->acc = regs.AllocateExtra(op->preduction());
      CHECK(op->acc != -1);
    }
  }

  return regs.max();
}

bool Express::Generate(const Model &model, Express *rewritten) const {
  // Rewrite expression using instruction model.
  if (!Rewrite(model, rewritten)) return false;

  // Compute live ranges for all variables.
  rewritten->ComputeLiveRanges();

  // Allocate registers for temporary variables.
  rewritten->AllocateRegisters(model.predicate_regs);

  return true;
}

int Express::NumRegs() const {
  int num_regs = 0;
  for (auto *var : vars_) {
    if (var->reg != -1 && var->reg + 1 > num_regs) num_regs = var->reg + 1;
  }
  for (auto *op : ops_) {
    if (op->acc != -1 && op->acc + 1 > num_regs) num_regs = op->acc + 1;
  }
  return num_regs;
}

void Express::GetRegisterTypes(std::vector<bool> *regs) const {
  regs->clear();
  for (auto *var : vars_) {
    if (var->reg == -1) continue;
    if (var->reg >= regs->size()) regs->resize(var->reg + 1);
    if (var->predicate) (*regs)[var->reg] = true;
  }
  for (auto *op : ops_) {
    if (op->acc == -1) continue;
    if (op->acc >= regs->size()) regs->resize(op->acc + 1);
    if (op->preduction()) (*regs)[op->acc] = true;
  }
}

// Natural logarithm.
// See also: http://software-lisc.fbk.eu/avx_mathfun/avx_mathfun.h
Express::Var *Express::Log(Var *x) {
  if (Supports(LOG2)) {
    // Compute natural logarithm from base-2 logarithm.
    return Mul(Do(LOG2, x), Number(LN2));
  } else {
    // Logarithm of negative input is NaN.
    Var *valid = CmpGe(x, Zero());

    // Truncate input values to the minimum positive normal.
    x = Maximum(x, Number(MIN_NORM_POS));

    // Part 1: x = frexpf(x, e).
    Var *emm0 = Do(CVTEXPINT, x);
    emm0 = Do(SUBINT, emm0, Number(MAX_MANT));
    Var *e = Add(Do(CVTINTFLT, emm0), One());

    // Keep only the fractional part.
    x = Do(BITAND, x, Number(INV_MANT_MASK));
    x = Do(BITOR, x, Number(HALF));

    // Part 2: Shift the inputs from the range [0.5,1) to [sqrt(1/2),sqrt(2)]
    // and shift by -1. The values are then centered around 0, which improves
    // the stability of the polynomial evaluation.
    //   if (x < SQRTHF) {
    //     e -= 1;
    //     x = x + x - 1.0;
    //   } else {
    //     x = x - 1.0;
    //   }
    Var *mask = CmpLt(x, Number(CEPHES_SQRTHF));
    Var *tmp = Select(mask, x);
    x = Sub(x, One());
    e = Sub(e, Select(mask, One()));
    x = Add(x, tmp);
    Var *z = Square(x);

    // Part 3: Compute the polynomial approximation.
    Var *y = Number(CEPHES_LOG_P0);
    y = MulAdd(y, x, Number(CEPHES_LOG_P1));
    y = MulAdd(y, x, Number(CEPHES_LOG_P2));
    y = MulAdd(y, x, Number(CEPHES_LOG_P3));
    y = MulAdd(y, x, Number(CEPHES_LOG_P4));
    y = MulAdd(y, x, Number(CEPHES_LOG_P5));
    y = MulAdd(y, x, Number(CEPHES_LOG_P6));
    y = MulAdd(y, x, Number(CEPHES_LOG_P7));
    y = MulAdd(y, x, Number(CEPHES_LOG_P8));
    y = Mul(y, x);
    y = Mul(y, z);

    tmp = Mul(e, Number(CEPHES_LOG_Q1));
    y = Add(y, tmp);
    tmp = Mul(z, Number(HALF));
    y = Sub(y, tmp);
    tmp = Mul(e, Number(CEPHES_LOG_Q2));
    x = Add(x, y);
    x = Add(x, tmp);

    x = Cond(valid, x, Number(QNAN));  // negative arg will be NaN

    return x;
  }
}

// Exponential function.
// Works by writing x = m*log(2) + r, where m = floor(x/log(2)+1/2) and r is
// the remainder. The result is then exp(x) = 2^m*exp(r), where exp(r) is in the
// range [-1,1).
// See also: https://git.io/vHyVR
Express::Var *Express::Exp(Var *x) {
  if (Supports(EXP2)) {
    // Compute e^x = 2^(x * log2(e)).
    return Do(EXP2, Mul(x, Number(LOG2E)));
  } else {
    // Clamp x.
    Var *arg = x;
    x = Maximum(Minimum(x, Number(EXP_HI)), Number(EXP_LO));

    // Express exp(x) as exp(m*ln(2) + r), start by extracting
    // m = floor(x/ln(2) + 0.5).
    Var *m = Do(FLOOR, MulAdd(x, Number(CEPHES_LOG2EF), Number(HALF)));

    // Compute r = x - m*ln(2).
    Var *r = MulAdd(m, Number(NLN2), x);

    // Compute r^2.
    Var *r2 = Square(r);

    // Compute polynomial.
    Var *y = Number(CEPHES_EXP_P0);
    y = MulAdd(y, r, Number(CEPHES_EXP_P1));
    y = MulAdd(y, r, Number(CEPHES_EXP_P2));
    y = MulAdd(y, r, Number(CEPHES_EXP_P3));
    y = MulAdd(y, r, Number(CEPHES_EXP_P4));
    y = MulAdd(y, r, Number(CEPHES_EXP_P5));
    y = MulAdd(y, r2, r);
    y = Add(y, One());

    // Compute emm0 = 2^m.
    Var *emm0 = Do(CVTINTEXP, Do(CVTFLTINT, Add(m, Number(EXP_BIAS))));

    // Return 2^m * exp(r).
    return Maximum(Mul(y, emm0), arg);
  }
}

// Trigonometric functions.
// See also: http://software-lisc.fbk.eu/avx_mathfun/avx_mathfun.h
Express::Var *Express::Trig(OpType type, Var *x) {
  // Compute directly using sin and cos if supported.
  if (Supports(SIN) && Supports(COS)) {
    switch (type) {
      case SIN: return Do(SIN, x);
      case COS: return Do(COS, x);
      case TAN: return Div(Do(SIN, x), Do(COS, x));
      case COT: return Div(Do(COS, x), Do(SIN, x));
      case SEC: return Reciprocal(Do(COS, x));
      case CSC: return Reciprocal(Do(SIN, x));
      default: LOG(FATAL) << "Unsupported trigonometric function";
    }
  }

  // Check if sine and/or cosine are needed.
  bool sin_needed = (type != COS && type != SEC);
  bool cos_needed = (type != SIN && type != CSC);

  // Extract the sign bit for sine.
  Var *sign = nullptr;
  if (sin_needed) {
    sign = Do(BITAND, x, Number(SIGN_MASK));
  }

  // Take the absolute value.
  x = Do(BITAND, x, Number(INV_SIGN_MASK));

  // Scale by 4/pi.
  Var *y = Mul(x, Number(FOPI));

  // Get the integer part of y.
  Var *j = Do(CVTFLTINT, y);

  // Compute j=(j+1) & (~1).
  j = Do(ADDINT, j, Number(I1));
  j = Do(BITAND, j, Number(INV_I1));
  y = Do(CVTINTFLT, j);

  // Get the sign swap masks.
  Var *signswap_sin = nullptr;
  Var *signswap_cos = nullptr;
  Var *four = Number(I4);
  if (sin_needed) {
    signswap_sin = Do(BITXOR, sign, Do(QUADSIGN, Do(BITAND, j, four)));
  }
  if (cos_needed) {
    signswap_cos = Do(QUADSIGN, Do(BITANDNOT, Do(SUBINT, j, Number(I2)), four));
  }

  // Get the polynomial selection mask. There is one polynomial for 0<=x<=pi/4
  // and another one for pi/4<x<=pi/2. Both branches will be computed.
  Var *polymask = Do(BITEQ, Do(BITAND, j, Number(I2)), Zero());

  // Extended precision modular arithmetic.
  // x = ((x - y * DP1) - y * DP2) - y * DP3
  x = Add(x, Mul(y, Number(CEPHES_MINUS_DP1)));
  x = Add(x, Mul(y, Number(CEPHES_MINUS_DP2)));
  x = Add(x, Mul(y, Number(CEPHES_MINUS_DP3)));

  // Evaluate the first polynomial (0<=x<=pi/4).
  Var *z = Mul(x, x);
  Var *p1 = Number(COSCOF_P0);
  p1 = Mul(p1, z);
  p1 = Add(p1, Number(COSCOF_P1));
  p1 = Mul(p1, z);
  p1 = Add(p1, Number(COSCOF_P2));
  p1 = Mul(p1, z);
  p1 = Mul(p1, z);
  p1 = Sub(p1, Mul(z, Number(HALF)));
  p1 = Add(p1, One());

  // Evaluate the second polynomial (pi/4<=x<=pi/2).
  Var *p2 = Number(SINCOF_P0);
  p2 = Mul(p2, z);
  p2 = Add(p2, Number(SINCOF_P1));
  p2 = Mul(p2, z);
  p2 = Add(p2, Number(SINCOF_P2));
  p2 = Mul(p2, z);
  p2 = Mul(p2, x);
  p2 = Add(p2, x);

  // Compute sine and cosine.
  Var *sin = nullptr;
  Var *cos = nullptr;
  if (sin_needed) {
    sin = Do(BITXOR, Cond(polymask, p2, p1), signswap_sin);
  }
  if (cos_needed) {
    Var *y1 = Sub(p1, Select(Not(polymask), p1));
    Var *y2 = Sub(p2, Select(polymask, p2));
    cos = Do(BITXOR, Add(y1, y2), signswap_cos);
  }

  // Return result.
  switch (type) {
    case SIN: return sin;
    case COS: return cos;
    case TAN: return Div(sin, cos);
    case COT: return Div(cos, sin);
    case SEC: return Reciprocal(cos);
    case CSC: return Reciprocal(sin);
    default: LOG(FATAL) << "Unsupported trigonometric function";
  }
}

Express::Var *Express::Asin(Var *x) {
  return Atan(Mul(x, Rsqrt(Mul(Add(One(), x), Sub(One(), x)))));
}

Express::Var *Express::Acos(Var *x) {
  return Add(Atan(Div(Sqrt(Mul(Add(One(), x), Sub(One(), x))), x)),
             Select(CmpLt(x, Zero()), Number(PI)));
}

Express::Var *Express::Atan(Var *x) {
  // Extract the sign bit.
  Var *sign = Do(BITAND, x, Number(SIGN_MASK));

  // Take the absolute value.
  x = Do(BITAND, x, Number(INV_SIGN_MASK));

  // Range reduction.
  Var *over_tan3pio8 = CmpGt(x, Number(TAN3PIO8));
  Var *over_tanpio8 = CmpGt(x, Number(TANPIO8));
  x = Cond(over_tan3pio8, Div(Number(N1), x),
           Cond(over_tanpio8, Div(Sub(x, One()), Add(x, One())), x));
  Var *y = Cond(over_tan3pio8, Number(PIO2),
                Cond(over_tanpio8, Number(PIO4), Zero()));

  // Compute polynomial.
  Var *z = Square(x);
  Var *p = Number(ATAN_P0);
  p = MulAdd(p, z, Number(ATAN_P1));
  p = MulAdd(p, z, Number(ATAN_P2));
  p = MulAdd(p, z, Number(ATAN_P3));
  y = Add(y, Add(Mul(Mul(p, z), x), x));

  // Adjust sign.
  y = Do(BITXOR, y, sign);
  return y;
}

Express::Var *Express::HyperTrig(OpType type, Var *x) {
  // Compute exp(x), exp(-x), and exp(2x).
  Var *pexp = nullptr;
  Var *nexp = nullptr;
  Var *texp = nullptr;
  if (type == TANH || type == COTH) {
    texp = Exp(Mul(x, Two()));
  } else {
    pexp = Exp(x);
    nexp = Exp(Neg(x));
  }

  switch (type) {
    case SINH: return Div(Sub(pexp, nexp), Two());
    case COSH: return Div(Add(pexp, nexp), Two());
    case TANH: return Div(Sub(texp, One()), Add(texp, One()));
    case COTH: return Div(Add(texp, One()), Sub(texp, One()));
    case SECH: return Div(Two(), Add(pexp, nexp));
    case CSCH: return Div(Two(), Sub(pexp, nexp));
    default: LOG(FATAL) << "Unsupported hyperbolic function";
  }
}

// Hyperbolic tangent function.
// Compute 13/6-degree rational interpolant which is accurate up to a couple of
// ulp in the range [-9, 9], outside of which the fl(tanh(x)) = +/-1.
// See: https://git.io/vHyiz
Express::Var *Express::Tanh(Var *x) {
  if (Supports(EXP) || Supports(EXP2)) {
    // Compute tanh(x) = 2*sigmoid(2*x) - 1.
    return Sub(Mul(Sigmoid(Mul(x, Two())), Two()), One());
  } else {
    // Clamp the inputs to the range [-9, 9] since anything outside this range
    // is +/-1.0.
    x = Maximum(Minimum(x, Number(P9)), Number(N9));

    // Since the polynomials are odd/even, we need x^2.
    Var *x2 = Square(x);

    // Evaluate the numerator polynomial p.
    Var *p = Number(ALPHA_1);
    p = MulAdd(x2, p, Number(ALPHA_3));
    p = MulAdd(x2, p, Number(ALPHA_5));
    p = MulAdd(x2, p, Number(ALPHA_7));
    p = MulAdd(x2, p, Number(ALPHA_9));
    p = MulAdd(x2, p, Number(ALPHA_11));
    p = MulAdd(x2, p, Number(ALPHA_13));
    p = Mul(x, p);

    // Evaluate the denominator polynomial q.
    Var *q = Number(BETA_0);
    q = MulAdd(x2, q, Number(BETA_2));
    q = MulAdd(x2, q, Number(BETA_4));
    q = MulAdd(x2, q, Number(BETA_6));

    // Divide the numerator by the denominator.
    return Div(p, q);
  }
}

// Gauss error function.
// See: Abramowitz & Stegun: Handbook of Mathematical Functions, formula 7.1.26.
Express::Var *Express::Erf(Var *x) {
  // Get sign and absolute value.
  Var *sign = Cond(CmpLt(x, Zero()), Number(N1), One());
  x = Abs(x);

  // A&S formula 7.1.26.
  Var *t = Reciprocal(Add(One(), Mul(Number(ERF_P), x)));
  Var *p = MulAdd(Number(ERF_A5), t, Number(ERF_A4));
  p = MulAdd(p, t, Number(ERF_A3));
  p = MulAdd(p, t, Number(ERF_A2));
  p = MulAdd(p, t, Number(ERF_A1));
  Var *y = Sub(One(), Mul(Mul(p, t), Exp(Neg(Square(x)))));

  return Mul(sign, y);
}

void Express::Var::Redirect(Var *other) {
  // Update all consumers to use the other variable.
  for (Op *consumer : consumers) {
    for (int i = 0; i < consumer->args.size(); ++i) {
      if (consumer->args[i] == this) consumer->args[i] = other;
    }
    other->consumers.push_back(consumer);
  }
  consumers.clear();
}

char Express::Var::TypeCode() const {
  switch (type) {
    case INPUT:    return '%';
    case REGISTER: return '!';
    case CONST:    return '#';
    case OUTPUT:   return '@';
    case TEMP:     return '$';
    case NUMBER:   return '_';
  }
  return '?';
}

string Express::Var::AsString() const {
  return TypeCode() + std::to_string(id);
}

void Express::Var::GetRecipe(string *recipe) const {
  recipe->push_back(TypeCode());
  recipe->append(std::to_string(id));
}

string Express::Op::AsString() const {
  string str;
  str.append(OpName(type));
  str.push_back('(');
  bool first = true;
  for (auto *arg : args) {
    if (!first) str.push_back(',');
    str.append(arg->AsString());
    first = false;
  }
  str.push_back(')');
  return str;
}

string Express::Op::AsInstruction() const {
  // Opcode.
  string str;
  if (type == MOV) {
    str.append("Mov ");
  } else {
    str.append(OpName(type));
    str.push_back(' ');
  }

  // Destination operand.
  if (dst != -1) {
    str.push_back('r');
    str.append(std::to_string(dst));
  } else {
    result->GetRecipe(&str);
  }

  int first = first_is_dest || conditional() ? 1 : 0;
  int second = first + 1;

  // Mask.
  if (mask != -1) {
    str.append("[r");
    str.append(std::to_string(mask));
    str.append("]");
  }

  // Source operand.
  if (src != -1) {
    str.push_back(',');
    str.push_back('r');
    str.append(std::to_string(src));
  } else if (arity() > first) {
    str.push_back(',');
    args[first]->GetRecipe(&str);
  }

  // Second source operand.
  if (src2 != -1) {
    str.push_back(',');
    str.push_back('r');
    str.append(std::to_string(src2));
  } else if (arity() > second) {
    str.push_back(',');
    args[second]->GetRecipe(&str);
  }

  // Accumulator.
  if (acc != -1) {
    str.append(" {r");
    str.append(std::to_string(acc));
    str.append("}");
  }

  return str;
}

void Express::Op::GetRecipe(string *recipe) const {
  recipe->append(OpName(type));
  recipe->push_back('(');
  bool first = true;
  for (auto *arg : args) {
    if (!first) recipe->push_back(',');
    first = false;
    if (arg->inlined()) {
      CHECK(arg->producer != nullptr);
      arg->producer->GetRecipe(recipe);
    } else {
      arg->GetRecipe(recipe);
    }
  }
  recipe->push_back(')');
}

void Express::Op::Assign(Var *var, bool reassign) {
  // Remove any previous assignment.
  CHECK(reassign || var->producer == nullptr);
  if (result != nullptr) result->producer = nullptr;

  // Set new assignment.
  result = var;
  var->producer = this;

  // Set predicate flag for result.
  if (logic() || compare() || preduction()) var->predicate = true;
}

void Express::Op::AddArgument(Var *arg) {
  // Add operation as consumer of variable.
  arg->consumers.push_back(this);

  // Add argument to operation.
  args.push_back(arg);

  // Set predicate flag for argument.
  if (logic() || type == COUNT ||
      (conditional() && args.size() == 1) ||
      (type == MOV && arg->predicate)) {
    arg->predicate = true;
  }
}

void Express::Op::ClearArguments() {
  // Remove operation as consumer of argument variables.
  for (Var *arg : args) {
    auto f = std::find(arg->consumers.begin(), arg->consumers.end(), this);
    DCHECK(f != arg->consumers.end());
    arg->consumers.erase(f);
  }
  args.clear();
}

bool Express::Op::EqualTo(Op *other) const {
  if (type != other->type) return false;
  if (arity() != other->arity()) return false;
  if (commutative() && args.size() == 2) {
    if (args[0] == other->args[1] &&
        args[1] == other->args[0]) {
      return true;
    }
  }
  for (int i = 0; i < args.size(); ++i) {
    if (args[i] != other->args[i]) return false;
  }
  return true;
}

}  // namespace myelin
}  // namespace sling
<|MERGE_RESOLUTION|>--- conflicted
+++ resolved
@@ -871,20 +871,12 @@
       return AlwaysZero(op->args[0]);
     case ADD:
     case SUB:
-<<<<<<< HEAD
-      return AlwaysZero(op->args[0]) && AlwaysZero(op->args[1]);
-    case MUL:
-      return AlwaysZero(op->args[0]) || AlwaysZero(op->args[1]);
-    case DIV:
-      return AlwaysZero(op->args[0]);
-=======
       return (AlwaysZero(op->args[0]) && AlwaysZero(op->args[1])) ||
              (AlwaysOne(op->args[0]) && AlwaysOne(op->args[1]));
     case MUL:
       return AlwaysZero(op->args[0]) || AlwaysZero(op->args[1]);
     case DIV:
       return AlwaysZero(op->args[0]) && !AlwaysZero(op->args[1]);
->>>>>>> 2a7f4513
     default:
       return false;
   }
@@ -942,14 +934,11 @@
     case ADD:
       return (Identical(op->args[0], x) && !DependsOn(op->args[1], x)) ||
              (Identical(op->args[1], x) && !DependsOn(op->args[0], x));
-<<<<<<< HEAD
-=======
     case SUB:
       return Identical(op->args[0], x) && !DependsOn(op->args[1], x);
     case MUL:
       return (Identical(op->args[0], x) && AlwaysOne(op->args[1])) ||
              (Identical(op->args[1], x) && AlwaysOne(op->args[0]));
->>>>>>> 2a7f4513
     default:
       return false;
   }
