--- conflicted
+++ resolved
@@ -70,11 +70,7 @@
       tf.RandomOrtho(x2o);
       tf.RandomOrtho(h2o);
 
-<<<<<<< HEAD
-      // i = sigmoid(x * x2i + h_in * h2i + c_in * c2i + bi)
-=======
       // i = sigmoid(x * x2i + h_in * h2i + bi)
->>>>>>> d95c7ef6
       auto *ia = tf.Add(tf.MatMul(x, x2i), tf.Add(tf.MatMul(h_in, h2i), bi));
       auto *i = tf.Name(tf.Sigmoid(ia), "i");
 
