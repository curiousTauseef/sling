// Copyright 2018 Google Inc.
//
// Licensed under the Apache License, Version 2.0 (the "License");
// you may not use this file except in compliance with the License.
// You may obtain a copy of the License at
//
//     http://www.apache.org/licenses/LICENSE-2.0
//
// Unless required by applicable law or agreed to in writing, software
// distributed under the License is distributed on an "AS IS" BASIS,
// WITHOUT WARRANTIES OR CONDITIONS OF ANY KIND, either express or implied.
// See the License for the specific language governing permissions and
// limitations under the License.

#ifndef SLING_MYELIN_LEARNING_H_
#define SLING_MYELIN_LEARNING_H_

#include <string>
#include <map>

#include "sling/myelin/builder.h"
#include "sling/myelin/compute.h"
#include "sling/myelin/flow.h"

namespace sling {
namespace myelin {

// Cross entropy loss for multi-class classification.
class CrossEntropyLoss {
 public:
  CrossEntropyLoss(const string &name = "loss") : name_(name) {}

  // Build loss function together with gradient computation.
  void Build(Flow *flow, Flow::Variable *logits, Flow::Variable *dlogits);

  // Initialize loss for model.
  void Initialize(const Network &network);

  // Compute loss from logits and output loss gradient.
  float Compute(float *logits, int target, float *dlogits) const;

 private:
  // Name of loss function.
  string name_;

  // Cell for loss computation.
  Cell *cell_ = nullptr;

  // Tensors for loss computation.
  Tensor *logits_ = nullptr;
  Tensor *target_ = nullptr;
  Tensor *loss_ = nullptr;
  Tensor *dlogits_ = nullptr;
};

// A parameter optimizer applies updates to the learnable parameters of a model
// based on the (accumulated) gradients from backpropagation.
class Optimizer {
 public:
  // Mapping from learnable variables to their gradients.
  typedef std::map<Flow::Variable *, Flow::Variable *> GradientMap;

  Optimizer(const string &name = "optimizer") : name_(name) {}
  virtual ~Optimizer() { delete data_; }

  // Build update function for applying gradients.
  void Build(Flow *flow);

  // Initialize gradient update for model.
  void Initialize(const Network &network);

  // Apply gradients to update learnable parameters.
  virtual void Apply(const std::vector<Instance *> &gradients);

  // Decay learning rate. Returns new learning rate.
  virtual float DecayLearningRate() { return 0.0; }

  // Data instance for optimizer.
  Instance *data() const { return data_; }

  // Norm clipping threshold.
  float clipping_threshold() const { return clipping_threshold_; }
  void set_clipping_threshold(float t) { clipping_threshold_ = t; }

<<<<<<< HEAD
=======
  // Local or global norm clipping.
  bool local_clipping() const { return local_clipping_; }
  void set_local_clipping(bool b) { local_clipping_ = b; }

>>>>>>> 99c7ab73
 protected:
  // Let subclass build the parameter update using the gradient map.
  virtual void BuildOptimizer(const GradientMap &gradmap,
                              FlowBuilder *update) = 0;

  // Let subclass initialize update function for optimizer.
  virtual void InitializeOptimizer() = 0;

  // Get parameter from network.
  Tensor *GetParameter(const string &name) {
    return data_->cell()->GetParameter(name);
  }

  // Name of optimizer.
  string name_;

  // Mapping from gradient computation cell to instance variable in update.
  std::map<Flow::Function *, Flow::Variable *> instance_;
  std::map<const Cell *, Tensor *> refs_;

  // Data instance for updating the learnable parameters from the gradients.
  Instance *data_ = nullptr;

  float clipping_threshold_ = 0.0;  // norm clipping threshold (0=no clipping)
<<<<<<< HEAD
=======
  bool local_clipping_ = false;     // compute norm per tensor
>>>>>>> 99c7ab73
};

// Stochastic gradient descent optimizer.
class GradientDescentOptimizer : public Optimizer {
 public:
  // Decay learning rate.
  float DecayLearningRate() override;

  // Initial learning rate.
  float learning_rate() const { return lr_; }
  void set_learning_rate(float lr) { lr_ = lr; }

  // Learning rate decay.
  float decay() const { return decay_; }
  void set_decay(float decay) { decay_ = decay; }

  // Regularization parameter for L2 regularization.
  float lambda() const { return lambda_; }
  void set_lambda(float lambda) { lambda_ = lambda; }

 protected:
  void BuildOptimizer(const GradientMap &gradmap, FlowBuilder *update) override;
  void InitializeOptimizer() override;

  Tensor *alpha_ = nullptr;         // current learning rate
  float lr_ = 0.01;                 // initial learning rate
  float decay_  = 1.0;              // learning rate decay
  float lambda_ = 0.0;              // regularization parameter (0=none)
};

// Momentum optimizer.
class MomentumOptimizer : public Optimizer {
 public:
  MomentumOptimizer(const string &name = "optimizer") : Optimizer(name) {}

  // Apply gradients to update learnable parameters.
  void Apply(const std::vector<Instance *> &gradients) override;

  // Decay learning rate.
  float DecayLearningRate() override;

  // Learning rate.
  float learning_rate() const { return lr_; }
  void set_learning_rate(float lr) { lr_ = lr; }

  // Learning rate decay.
  float decay() const { return decay_; }
  void set_decay(float decay) { decay_ = decay; }

  // Momentum for blending in previous updates.
  float momentum() const { return momentum_; }
  void set_momentum(float momentum) { momentum_ = momentum; }

 protected:
  void BuildOptimizer(const GradientMap &gradmap, FlowBuilder *update) override;
  void InitializeOptimizer() override;

  Tensor *alpha_ = nullptr;         // current learning rate
  float lr_ = 0.01;                 // initial learning rate
  float decay_  = 1.0;              // learning rate decay
  float momentum_ = 0.9;            // blending ratio for previous update
  int num_linked_ = 0;              // number of linked updates
};

// Adam optimizer.
class AdamOptimizer : public Optimizer {
 public:
  AdamOptimizer(const string &name = "optimizer") : Optimizer(name) {}

  // Apply gradients to update learnable parameters.
  void Apply(const std::vector<Instance *> &gradients) override;

  // Decay learning rate.
  float DecayLearningRate() override;

  // Learning rate.
  float learning_rate() const { return lr_; }
  void set_learning_rate(float lr) { lr_ = lr; }

  // Learning rate decay.
  float decay() const { return decay_; }
  void set_decay(float decay) { decay_ = decay; }

  // The exponential decay rate for the first moment estimates.
  float beta1() const { return beta1_; }
  void set_beta1(float beta1) { beta1_ = beta1; }

  // The exponential decay rate for the second moment estimates.
  float beta2() const { return beta2_; }
  void set_beta2(float beta2) { beta2_ = beta2; }

  // Underflow correction.
  float epsilon() const { return epsilon_; }
  void set_epsilon(float epsilon) { epsilon_ = epsilon; }

 protected:
  void BuildOptimizer(const GradientMap &gradmap, FlowBuilder *update) override;
  void InitializeOptimizer() override;

  Tensor *alpha_ = nullptr;         // current learning rate
  float lr_ = 0.01;                 // initial learning rate
  float decay_  = 1.0;              // learning rate decay

  float beta1_ = 0.9;               // mean decay rate
  float beta2_ = 0.999;             // variance decay rate
  float epsilon_ = 1e-8;            // underflow correction
};

}  // namespace myelin
}  // namespace sling

#endif  // SLING_MYELIN_LEARNING_H_
<|MERGE_RESOLUTION|>--- conflicted
+++ resolved
@@ -82,13 +82,10 @@
   float clipping_threshold() const { return clipping_threshold_; }
   void set_clipping_threshold(float t) { clipping_threshold_ = t; }
 
-<<<<<<< HEAD
-=======
   // Local or global norm clipping.
   bool local_clipping() const { return local_clipping_; }
   void set_local_clipping(bool b) { local_clipping_ = b; }
 
->>>>>>> 99c7ab73
  protected:
   // Let subclass build the parameter update using the gradient map.
   virtual void BuildOptimizer(const GradientMap &gradmap,
@@ -113,10 +110,7 @@
   Instance *data_ = nullptr;
 
   float clipping_threshold_ = 0.0;  // norm clipping threshold (0=no clipping)
-<<<<<<< HEAD
-=======
   bool local_clipping_ = false;     // compute norm per tensor
->>>>>>> 99c7ab73
 };
 
 // Stochastic gradient descent optimizer.
