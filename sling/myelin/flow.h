// Copyright 2017 Google Inc.
//
// Licensed under the Apache License, Version 2.0 (the "License");
// you may not use this file except in compliance with the License.
// You may obtain a copy of the License at
//
//     http://www.apache.org/licenses/LICENSE-2.0
//
// Unless required by applicable law or agreed to in writing, software
// distributed under the License is distributed on an "AS IS" BASIS,
// WITHOUT WARRANTIES OR CONDITIONS OF ANY KIND, either express or implied.
// See the License for the specific language governing permissions and
// limitations under the License.

#ifndef SLING_MYELIN_FLOW_H_
#define SLING_MYELIN_FLOW_H_

#include <string>
#include <unordered_map>
#include <vector>

#include "sling/base/status.h"
#include "sling/base/types.h"

namespace sling {
namespace myelin {

class Gradients;
class Transformations;

// Data types.
enum Type {
  DT_INVALID        = 0,      // invalid data type
  DT_FLOAT          = 1,      // 32-bit IEEE floating point number
  DT_DOUBLE         = 2,      // 64-bit IEEE floating point number
  DT_INT32          = 3,      // 32-bit signed integer
  DT_UINT8          = 4,      // 8-bit unsigned integer
  DT_INT16          = 5,      // 16-bit signed integer
  DT_INT8           = 6,      // 8-bit signed integer
  DT_STRING         = 7,      // string
  DT_COMPLEX64      = 8,      // single-precision complex
  DT_INT64          = 9,      // 64-bit signed integer
  DT_BOOL           = 10,     // boolean
  DT_QINT8          = 11,     // quantized 8-bit signed integer
  DT_QUINT8         = 12,     // quantized 8-bit unsigned integer
  DT_QINT32         = 13,     // quantized 32-bit signed integer
  DT_BFLOAT16       = 14,     // float32 truncated to 16 bits
  DT_QINT16         = 15,     // quantized 16-bit signed integer
  DT_QUINT16        = 16,     // quantized 16-bit unsigned integer
  DT_UINT16         = 17,     // 16-bit unsigned integer
  DT_COMPLEX128     = 18,     // double-precision complex
  DT_HALF           = 19,     // 16-bit IEEE floating point number
  DT_RESOURCE       = 20,     // resource
};

// Type properties.
class TypeTraits {
 public:
  TypeTraits(Type type, const char *name, int size, const char *ptx)
      : type_(type), name_(name), size_(size), ptx_(ptx) {}

  Type type() const { return type_; }
  const string &name() const { return name_; }
  size_t size() const { return size_; }
  bool valid() const { return type_ != DT_INVALID; }
  const char *ptx() const { return ptx_; }
  string str(const void *data) const;

  // Look up traits from type code.
  static const TypeTraits &of(Type type);

  // Look up traits from type name.
  static const TypeTraits &of(string &name);

 private:
  Type type_;        // basic type
  string name_;      // type name
  size_t size_;      // size in bytes
  const char *ptx_;  // ptx type
};

// Look up traits from type.
template<typename T> inline const TypeTraits &Traits();

#define TYPE_TRAIT(type, dt) \
  template<> inline const TypeTraits &Traits<type>() { \
    return TypeTraits::of(dt); \
  } \
  template<> inline const TypeTraits &Traits<type *>() { \
    return TypeTraits::of(dt); \
  } \

TYPE_TRAIT(float, DT_FLOAT);
TYPE_TRAIT(double, DT_DOUBLE);
TYPE_TRAIT(uint8_t, DT_UINT8);
TYPE_TRAIT(uint16_t, DT_UINT16);
TYPE_TRAIT(int8_t, DT_INT8);
TYPE_TRAIT(int16_t, DT_INT16);
TYPE_TRAIT(int32_t, DT_INT32);
TYPE_TRAIT(int64_t, DT_INT64);
TYPE_TRAIT(int64, DT_INT64);
TYPE_TRAIT(bool, DT_BOOL);

#undef TYPE_TRAIT

// Tensor shape.
class Shape {
 public:
  Shape() {}
  Shape(const Shape &shape) : dims_(shape.dims_) {}
  Shape(const std::vector<int> &dims) : dims_(dims) {}
  Shape(std::initializer_list<int> dims) : dims_(dims) {}

  // Assignment.
  void operator=(const Shape &other) { dims_ = other.dims_; }

  // Clear all dimensions.
  void clear() { dims_.clear(); }

  // Change the number of dimensions.
  void redim(int rank) { dims_.resize(rank); }

  // Set size of dimension.
  void set(int d, int size) { dims_[d] = size; }

  // Assign shape for vector or matrix.
  void assign(int d1) { clear(); add(d1); }
  void assign(int d1, int d2) { clear(); add(d1); add(d2); }

  // Set all dimensions to a certain size.
  void fill(int size) { dims_.assign(rank(), size); }
  void fill(int rank, int size) { dims_.assign(rank, size); }

  // Add dimension to shape.
  void add(int size) { dims_.push_back(size); }

  // Transpose shape.
  void transpose() {
    if (rank() >= 2) std::swap(dims_[0], dims_[1]);
  }

  // Return the rank of the shape, i.e. the number of dimensions.
  int rank() const  { return dims_.size(); }

  // Check for scalar.
  bool scalar() const { return rank() == 0; }

  // Return size of dimension.
  int dim(int d) const { return dims_[d]; }

  // Return the total number of elements.
  int elements() const {
    int n = 1;
    for (int d : dims_) {
      if (d == -1) return -1;
      n *= d;
    }
    return n;
  }

  // Check if shape is fully defined, i.e. all dimensions have specified sizes.
  bool defined() const {
    for (int d : dims_) if (d <= 0) return false;
    return true;
  }

<<<<<<< HEAD
  // Check if shape is missing, e.g. some dimensions are zero.
=======
  // Check if shape is missing, i.e. some dimensions are zero.
>>>>>>> 8ccca187
  bool missing() const {
    for (int d : dims_) if (d == 0) return true;
    return false;
  }

  // Return the number of outer elements relative to dimension.
  int outer(int d) const {
    int n = 1;
    for (int i = 0; i < d; ++i) {
      n *= dims_[i];
      if (n < 0) return -1;
    }
    return n;
  }

  // Return the number of inner elements relative to dimension.
  int inner(int d) const {
    int n = 1;
    for (int i = d; i < dims_.size(); ++i) {
      n *= dims_[i];
      if (n < 0) return -1;
    }
    return n;
  }

  // Check if shape is the same as another shape. Undefined dimensions are
  // not compared.
  bool IsSameSize(const Shape &other) const;
  bool operator==(const Shape &other) const { return IsSameSize(other); }
  bool operator!=(const Shape &other) const { return !IsSameSize(other); }

  // Check if shape is broadcast compatible with another shape.
  bool IsCompatible(const Shape &other) const;

  // Return the common size between this shape and another shape. The common
  // size is the product of all the shared suffix dimensions.
  int CommonSize(const Shape &other) const;

  // Return shape as string.
  string ToString() const;

  // Return dimensions.
  const std::vector<int> dims() const { return dims_; }

 private:
  // Size of each dimension.
  std::vector<int> dims_;
};

// Attribute with name and value.
struct Attribute {
  Attribute(const Attribute &other) : name(other.name), value(other.value) {}
  Attribute(const string &n, const string &v) : name(n), value(v) {}
  string name;   // attribute name
  string value;  // attribute value
};

// Attribute list with key value pairs.
class Attributes : public std::vector<Attribute> {
 public:
  // Get attribute value.
  const string &Get(const string &name) const;
  int Get(const string &name, int defval) const;
  bool Get(const string &name, bool defval) const;

  // Check if attribute exists.
  bool Has(const string &name) const;

  // Set attribute.
  void Set(const string &name, const string &value);
  void Set(const string &name, const char *value);
  void Set(const string &name, int value);
  void Set(const string &name, bool value);
};

// Flow graph for computation.
class Flow {
 public:
  struct Operation;
  struct Function;

  // Flow file version
  static const int kVersion = 5;
  static const int kMagic = 0x776f6c66;

  // Flow variable.
  struct Variable {
    // Variable flags.
    enum Flags {
      NONE = 0,         // no flags
      IN = 1,           // input variable
      OUT = 2,          // output variable
      LEARNABLE = 4,    // learnable global variable
    };

    // Add alias for variable.
    void AddAlias(const string &alias);

    // Return the rank of the variable tensor.
    int rank() const { return shape.rank(); }

    // Return size of dimension.
    int dim(int d) const { return shape.dim(d); }

    // Return the number of elements in the variable tensor.
    int elements() const { return shape.elements(); }

    // Check if variable is an input variable.
    bool in() const { return (flags & IN) != 0; }

    // Check if variable is an output variable.
    bool out() const { return (flags & OUT) != 0; }

    // Check if variable is learnable.
    bool learnable() const { return (flags & LEARNABLE) != 0; }

    // Check if variable is a constant.
    bool constant() const { return data != nullptr; }

    // Check if variable is a global variable. Global variables are either
    // constants or read/write learnable variables.
    bool global() const { return constant() || learnable(); }

    // Return type as string.
    string TypeString() const;

    // Return data in text format.
    string DataString() const;

    // Set data for variable. The storage is not owned by the variable.
    void SetData(const void *buffer, int len) {
      data = const_cast<char *>(static_cast<const char *>(buffer));
      size = len;
    }

    // Get data as scalar. Return false if types do not match.
    template <typename T> bool GetData(T *value) const {
      if (data == nullptr) return false;
      auto &traits = Traits<T>();
      if (type != traits.type() || size != traits.size()) return false;
      *value = *reinterpret_cast<const T *>(data);
      return true;
    }

    // Get data as vector. Return false if types do not match.
    template <typename T> bool GetData(std::vector<T> *value) const {
      if (data == nullptr) return false;
      auto &traits = Traits<T>();
      if (type != traits.type()) return false;
      int elements = size / traits.size();
      if (elements * traits.size() != size) return false;
      const T *array = reinterpret_cast<const T *>(data);
      value->assign(array, array + elements);
      return true;
    }

    // Check if variable has a dependency on some operation.
    bool DependsOn(const Operation *op) const;

    string name;                         // variable name
    std::vector<string> aliases;         // additional aliases for variable

    uint32 flags = 0;                    // variable flags
    Type type = DT_INVALID;              // element type for variable
    bool ref = false;                    // is variable a reference?
    Shape shape;                         // variable shape
    char *data = nullptr;                // data for constants (owned by flow)
    uint64_t size = 0;                   // size of data in bytes

    Operation *producer = nullptr;       // operation producing variable
    std::vector<Operation *> consumers;  // list of consumers of variable
  };

  // Flow operation.
  struct Operation {
    // Add input to operation.
    void AddInput(Variable *var);

    // Add output to operation.
    void AddOutput(Variable *var);

    // Get attribute value.
    const string &GetAttr(const string &name) const {
      return attrs.Get(name);
    };
    int GetAttr(const string &name, int defval) const {
      return attrs.Get(name, defval);
    }
    bool GetAttr(const string &name, bool defval) const {
      return attrs.Get(name, defval);
    }

    // Check if operation has attribute.
    bool HasAttr(const string &name) const {
      return attrs.Has(name);
    }

    // Set attribute.
    void SetAttr(const string &name, const string &value) {
      attrs.Set(name, value);
    }
    void SetAttr(const string &name, const char *value) {
      attrs.Set(name, value);
    }
    void SetAttr(const string &name, int value) {
      attrs.Set(name, value);
    }
    void SetAttr(const string &name, bool value) {
      attrs.Set(name, value);
    }

    // Return input index for variable or -1 if variable is not an input.
    int InputIndex(const Variable *var) const;

    // Return output index for variable or -1 if variable is not an output.
    int OutputIndex(const Variable *var) const;

    // Check if variable is an input to the operation.
    bool IsInput(const Variable *var) const;

    // Check if variable is an output from the operation.
    bool IsOutput(const Variable *var) const;

    // Remove input variable from operation.
    void RemoveInput(Variable *var);

    // Remove output variable from operation.
    void RemoveOutput(Variable *var);

    // Move input variable to another operation.
    void MoveInput(Variable *var, Operation *op);

    // Move output variable to another operation.
    void MoveOutput(Variable *var, Operation *op);

    // Replace input variable with another variable.
    void ReplaceInput(Variable *var, Variable *replacement);

    // Replace output variable with another variable.
    void ReplaceOutput(Variable *var, Variable *replacement);

    // Return in and out degree.
    int indegree() const { return inputs.size(); }
    int outdegree() const { return outputs.size(); }

    string name;                      // operation name
    string type;                      // operation type
    std::vector<Variable *> inputs;   // input variables
    std::vector<Variable *> outputs;  // output variables
    Attributes attrs;                 // operation attributes
    Function *func = nullptr;         // function that operation belongs to

    int task = 0;                     // task id for operation for parallel op
    int priority = 3;                 // task priority for op compute ordering
    int order = -1;                   // placement in computation order
    int missing = 0;                  // number of inputs that are not yet ready
  };

  // Flow function.
  struct Function {
    // Add operation to function.
    void AddOperation(Operation *op);

    string name;                      // function name
    std::vector<Operation *> ops;     // ops for function in compute order
  };

  // Flow connector.
  struct Connector {
    // Add linked variable to connector.
    void AddLink(Variable *var);

    // Remove linked variable from connector. Return false if link was not
    // found.
    bool RemoveLink(Variable *var);

    // Replace linked variable with another variable. Return false if link was
    // not found.
    bool ReplaceLink(Variable *old, Variable *var);

    string name;                      // connector name
    std::vector<Variable *> links;    // variables linked to connector
  };

  // Blob for storing auxiliary data blocks in flow files.
  struct Blob {
    string name;                      // name of data block
    string type;                      // data block type
    Attributes attrs;                 // attributes for data block
    const char *data = nullptr;       // data for blob
    uint64_t size = 0;                // size of data for blob
  };

  // Path in flow graph.
  struct Node {
    int input = 0;                    // operation input
    string type;                      // operation type
    int output = 0;                   // operation output
  };
  typedef std::vector<Node> Path;

  Flow();
  ~Flow();

  // Allocate memory that is owned by the flow.
  char *AllocateMemory(size_t size);

  // Load flow from file.
  Status Load(const string &filename);

  // Read flow from buffer. This does not take ownership of the buffer and it
  // must outlive the flow.
  void Read(const char *data, size_t size);

  // Save flow to file.
  void Save(const string &filename, int version = kVersion) const;

  // Analyze flow.
  void Analyze(const Transformations &transformations);

  // Add variable.
  Variable *AddVariable(const string &name, Type type, const Shape &shape,
                        Variable::Flags flags = Variable::NONE);

  // Add learnable variable.
  Variable *AddWeights(const string &name, Type type, const Shape &shape) {
    return AddVariable(name, type, shape, Variable::LEARNABLE);
  }

  // Add operation.
  Operation *AddOperation(const string &name, const string &type);

  // Add operation to flow function.
  Operation *AddOperation(Function *func,
                          const string &name,
                          const string &type);
  Operation *AddOperation(Function *func,
                          const string &name,
                          const string &type,
                          const std::vector<Variable *> &inputs,
                          const std::vector<Variable *> &outputs);

  // Add function.
  Function *AddFunction(const string &name);

  // Add connector.
  Connector *AddConnector(const string &name);

  // Add data block.
  Blob *AddBlob(const string &name, const string &type);

  // Delete variable.
  void DeleteVariable(Variable *var);

  // Delete operation.
  void DeleteOperation(Operation *op);

  // Delete function.
  void DeleteFunction(Function *func);

  // Look up variable by name.
  Variable *Var(const string &name);

  // Look up operation by name.
  Operation *Op(const string &name);

  // Look up function by name.
  Function *Func(const string &name);

  // Look up connector by name.
  Connector *Cnx(const string &name);

  // Look up blob by name.
  Blob *DataBlock(const string &name);

  // Return flow in text format.
  string ToString() const;

  // Return all variables.
  const std::vector<Variable *> &vars() const { return vars_; }

  // Return all operations.
  const std::vector<Operation *> &ops() const { return ops_; }

  // Return all functions.
  const std::vector<Function *> &funcs() const { return funcs_; }

  // Return all connectors.
  const std::vector<Connector *> &cnxs() const { return cnxs_; }

  // Return all data blocks.
  const std::vector<Blob *> &blobs() const { return blobs_; }

  // Batch size.
  int batch_size() const { return batch_size_; }
  void set_batch_size(int batch_size) { batch_size_ = batch_size; }

  // Fuse two operations into a combined op.
  Operation *Fuse(Operation *first,
                  Operation *second,
                  const string &combined,
                  bool merge_inputs = false);

  // Remove operation from flow.
  void RemoveOperation(Operation *op);

  // Eliminate no-op from flow by moving input to output.
  void Eliminate(Operation *op);

  // Find sequences of ops in flow graph matching a path expression. A path
  // expression is a list of nodes separated by '|'. Each node is a node type
  // with optional input and ouput numbers, i.e. {<input>:}<type>{:<output>}.
  std::vector<Operation *> Find(const string &pathexpr);
  std::vector<Operation *> Find(const std::vector<string> &nodes);
  std::vector<Operation *> Find(std::initializer_list<string> nodes);
  std::vector<Operation *> Find(const Path &path);
  static void ParsePath(const string &pathexpr, Path *path);

  // Extract sub-flow from flow. A new function will be added to the subflow and
  // will contain all the dependencies of the outputs excluding the dependencies
  // of the inputs. The extracted flow may contain pointers to data blocks in
  // the original flow.
  Function *Extract(const string &name,
                    const std::vector<Variable *> &inputs,
                    const std::vector<Variable *> &outputs,
                    Flow *subflow);

  // Check flow graph consistency.
  bool IsConsistent() const;

  // Return ops and variables in dependency order for a function. This does not
  // change the internal order of the operations and variables.
  void Order(Function *func,
             std::vector<Operation *> *ops,
             std::vector<Variable *> *vars) const;

 private:
  // Infer which variables are inputs and outputs to functions.
  void InferInputsAndOutputs();

  // Apply transformations to flow graph. Returns false if no transformations
  // were applied.
  bool Transform(const Transformations &transformations);

  // Sort operations in topological order of computation.
  void Sort();

  // Infer types of variables. Return false if some variables are unresolved.
  bool InferTypes(const Transformations &transformations);

  // Variables.
  std::vector<Variable *> vars_;

  // Operations.
  std::vector<Operation *> ops_;

  // Functions.
  std::vector<Function *> funcs_;

  // Connectors.
  std::vector<Connector *> cnxs_;

  // Blobs.
  std::vector<Blob *> blobs_;

  // Data areas owned by flow.
  std::vector<char *> memory_;

  // Batch size.
  int batch_size_ = 1;
};

// Component type for inferring types and shapes of operation outputs.
class Typer {
 public:
  virtual ~Typer() = default;

  // Return true if the type of the outputs of the operations has been
  // inferred.
  virtual bool InferTypes(Flow *flow, Flow::Operation *op) = 0;
};

// Component type for applying transformations to a flow.
class Transformer {
 public:
  virtual ~Transformer() = default;

  // Apply transformations to flow and return true is any transformations were
  // applied.
  virtual bool Transform(Flow *flow) = 0;
};

// Flow graph transformations.
class Transformations {
 public:
  // Gradient function for differentiation of ops.
  typedef Flow::Variable *(GradientFunc)(Flow::Operation *op, Gradients *g);

  ~Transformations();

  // Register flow transformation component. Transfers ownership from caller.
  void RegisterTransformer(Transformer *transformer) {
    transformers_.emplace_back(transformer);
  }

  // Register type inference component. Transfers ownership from caller.
  void RegisterTyper(Typer *typer) {
    typers_.emplace_back(typer);
  }

  // Register gradient function for op.
  void RegisterGradient(const string &op, GradientFunc *func) {
    gradients_[op] = func;
  }

  // Flow transformation components.
  const std::vector<Transformer *> &transformers() const {
    return transformers_;
  }

  // Type inference components.
  const std::vector<Typer *> &typers() const {
    return typers_;
  }

  // Gradient functions.
  const std::unordered_map<string, GradientFunc *> &gradients() const {
    return gradients_;
  }

 private:
  // Flow transformation components.
  std::vector<Transformer *> transformers_;

  // Type inference components.
  std::vector<Typer *> typers_;

  // Gradient components.
  std::unordered_map<string, GradientFunc *> gradients_;
};

}  // namespace myelin
}  // namespace sling

#endif  // SLING_MYELIN_FLOW_H_
<|MERGE_RESOLUTION|>--- conflicted
+++ resolved
@@ -164,11 +164,7 @@
     return true;
   }
 
-<<<<<<< HEAD
-  // Check if shape is missing, e.g. some dimensions are zero.
-=======
   // Check if shape is missing, i.e. some dimensions are zero.
->>>>>>> 8ccca187
   bool missing() const {
     for (int d : dims_) if (d == 0) return true;
     return false;
