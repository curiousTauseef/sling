--- conflicted
+++ resolved
@@ -201,10 +201,6 @@
   nlp::FrameEvaluation::Scores scores;
   eval.GetScores(&scores);
 
-<<<<<<< HEAD
-
-=======
->>>>>>> f4e51c80
   // Return list of benchmark scores.
   PyObject *result = PyList_New(scores.size());
   for (int i = 0; i < scores.size(); ++i) {
