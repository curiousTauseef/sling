--- conflicted
+++ resolved
@@ -198,11 +198,7 @@
     }
   } else {
     for (int idx = slice->start; idx != slice->stop; idx += slice->step) {
-<<<<<<< HEAD
-      if (pystore->store->Equal(arr->get(idx), handle), true) return true;
-=======
       if (pystore->store->Equal(arr->get(idx), handle, true)) return true;
->>>>>>> bb5a4068
     }
   }
   return false;
