// Copyright 2017 Google Inc.
//
// Licensed under the Apache License, Version 2.0 (the "License");
// you may not use this file except in compliance with the License.
// You may obtain a copy of the License at
//
//     http://www.apache.org/licenses/LICENSE-2.0
//
// Unless required by applicable law or agreed to in writing, software
// distributed under the License is distributed on an "AS IS" BASIS,
// WITHOUT WARRANTIES OR CONDITIONS OF ANY KIND, either express or implied.
// See the License for the specific language governing permissions and
// limitations under the License.

#ifndef UTIL_UNICODE_H
#define UTIL_UNICODE_H

#include <string.h>
#include <string>

#include "base/types.h"

namespace sling {

extern const uint8 utf8_skip_tab[];
const int unicode_tab_size = 1 << 16;

// Unicode character categories.
enum UnicodeCategory {
  CHARCAT_UNASSIGNED                = 0,   // Cn
  CHARCAT_UPPERCASE_LETTER          = 1,   // Lu
  CHARCAT_LOWERCASE_LETTER          = 2,   // Ll
  CHARCAT_TITLECASE_LETTER          = 3,   // Lt
  CHARCAT_MODIFIER_LETTER           = 4,   // Lm
  CHARCAT_OTHER_LETTER              = 5,   // Lo
  CHARCAT_NON_SPACING_MARK          = 6,   // Mn
  CHARCAT_ENCLOSING_MARK            = 7,   // Me
  CHARCAT_COMBINING_SPACING_MARK    = 8,   // Mc
  CHARCAT_DECIMAL_DIGIT_NUMBER      = 9,   // Nd
  CHARCAT_LETTER_NUMBER             = 10,  // Nl
  CHARCAT_OTHER_NUMBER              = 11,  // No
  CHARCAT_SPACE_SEPARATOR           = 12,  // Zs
  CHARCAT_LINE_SEPARATOR            = 13,  // Zl
  CHARCAT_PARAGRAPH_SEPARATOR       = 14,  // Zp
  CHARCAT_CONTROL                   = 15,  // Cc
  CHARCAT_FORMAT                    = 16,  // Cf
  CHARCAT_CASED_LETTER              = 17,  // Lc
  CHARCAT_PRIVATE_USE               = 18,  // Co
  CHARCAT_SURROGATE                 = 19,  // Cs
  CHARCAT_DASH_PUNCTUATION          = 20,  // Pd
  CHARCAT_START_PUNCTUATION         = 21,  // Ps
  CHARCAT_END_PUNCTUATION           = 22,  // Pe
  CHARCAT_CONNECTOR_PUNCTUATION     = 23,  // Pc
  CHARCAT_OTHER_PUNCTUATION         = 24,  // Po
  CHARCAT_MATH_SYMBOL               = 25,  // Sm
  CHARCAT_CURRENCY_SYMBOL           = 26,  // Sc
  CHARCAT_MODIFIER_SYMBOL           = 27,  // Sk
  CHARCAT_OTHER_SYMBOL              = 28,  // So
  CHARCAT_INITIAL_QUOTE_PUNCTUATION = 29,  // Pi
  CHARCAT_FINAL_QUOTE_PUNCTUATION   = 30,  // Pf

  CHARCAT_MASK                      = 0x1F,
  CHARBIT_WHITESPACE                = 0x80,
};

class Unicode {
 public:
   // Return Unicode category for code point.
   static int Category(int c);

   // Check if code point is lower case.
   static bool IsLower(int c);

   // Check if code point is upper case.
   static bool IsUpper(int c);

   // Check if code point is title case.
   static bool IsTitle(int c);

   // Check if code point is a digit.
   static bool IsDigit(int c);

   // Check if code point is defined.
   static bool IsDefined(int c);

   // Check if code point is a letter.
   static bool IsLetter(int c);

   // Check if code point is a letter or digit.
   static bool IsLetterOrDigit(int c);

   // Check if code point is a space.
   static bool IsSpace(int c);

   // Check if code point is whitespace.
   static bool IsWhitespace(int c);

   // Convert code point to lower case.
   static int ToLower(int c);

   // Convert code point to upper case.
   static int ToUpper(int c);

   // Normalize code point to by lowercasing and removing punctuation and
   // diacritics. Return zero for code points that should be removed.
   static int Normalize(int c);
};

class UTF8 {
 public:
<<<<<<< HEAD
  // Maximum lenght of UTF8 encoded code point.
=======
  // Maximum length of UTF8 encoded code point.
>>>>>>> 280ebe42
  static const int MAXLEN = 4;

  // Return the length of the UTF8 string in characters.
  static int Length(const char *s, int len);
  static int Length(const char *s) { return Length(s, strlen(s)); }
  static int Length(const string &s) { return Length(s.data(), s.size()); }

  // Return the length of the next UTF8 character.
  static int CharLen(const char *s) {
    return utf8_skip_tab[*reinterpret_cast<const uint8 *>(s)];
  }

  // Return pointer to next UTF8 character in string.
  static const char *Next(const char *s) { return s + CharLen(s); }
  static char *Next(char *s) { return s + CharLen(s); }

  // Check if string is structurally valid.
  static bool Valid(const char *s, int len);
  static bool Valid(const string &s) {
    return Valid(s.data(), s.length());
  }

  // Return next UTF8 code point in string. Returns -1 on errors.
  static int Decode(const char *s, int len);
  static int Decode(const char *s);

  // Encode one Unicode code point to at most UTF8::MAXLEN bytes and return
  // the number of bytes generated.
  static int Encode(int code, char *s);

  // Encode one Unicode point and append it to string.
  static int Encode(int code, string *str);

  // Lowercase UTF8 encoded string.
  static void Lowercase(const char *s, int len, string *result);
  static void Lowercase(const string &str, string *result) {
    Lowercase(str.data(), str.size(), result);
  }

  // Uppercase UTF8 encoded string.
  static void Uppercase(const char *s, int len, string *result);
  static void Uppercase(const string &str, string *result) {
    Uppercase(str.data(), str.size(), result);
  }

  // Normalize UTF8 encoded string for matching.
  static void Normalize(const char *s, int len, string *normalized);
  static void Normalize(const string &str, string *normalized) {
    Normalize(str.data(), str.size(), normalized);
  }

  // Convert string to title case, i.e. make the first letter uppercase.
  static void ToTitleCase(const string &str, string *titlecased);
};

}  // namespace sling

#endif  // UTIL_UNICODE_H
<|MERGE_RESOLUTION|>--- conflicted
+++ resolved
@@ -108,11 +108,7 @@
 
 class UTF8 {
  public:
-<<<<<<< HEAD
-  // Maximum lenght of UTF8 encoded code point.
-=======
   // Maximum length of UTF8 encoded code point.
->>>>>>> 280ebe42
   static const int MAXLEN = 4;
 
   // Return the length of the UTF8 string in characters.
