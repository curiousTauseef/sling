--- conflicted
+++ resolved
@@ -68,11 +68,7 @@
 
 The first step consists of preparing the commons store (also called global store). This has frame and
 schema definitions for all types and roles of interest, e.g.
-<<<<<<< HEAD
-`/s/person` or `/pb/love-01` or `/pb/arg0`. In order to build the commons store
-=======
 `/saft/person` or `/pb/love-01` or `/pb/arg0`. In order to build the commons store
->>>>>>> 5f6e3028
 for the OntoNotes-based parser you need to checkout PropBank in a directory
 parallel to the SLING directory:
 
